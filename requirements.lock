# generated by rye
# use `rye lock` or `rye sync` to update this lockfile
#
# last locked with the following flags:
#   pre: false
#   features: []
#   all-features: false
#   with-sources: false
#   generate-hashes: false
#   universal: false

-e file:src/cnv
-e file:src/core
    # via ugbio-cnv
<<<<<<< HEAD
    # via ugbio-featuremap
    # via ugbio-mrd
    # via ugbio-ppmseq
    # via ugbio-single-cell
    # via ugbio-srsnv
-e file:src/featuremap
    # via ugbio-mrd
    # via ugbio-srsnv
-e file:src/mrd
-e file:src/ppmseq
    # via ugbio-featuremap
    # via ugbio-mrd
    # via ugbio-srsnv
-e file:src/single_cell
-e file:src/srsnv
aiohappyeyeballs==2.4.0
    # via aiohttp
aiohttp==3.10.5
=======
    # via ugbio-single-cell
-e file:src/single_cell
aiohappyeyeballs==2.3.5
    # via aiohttp
aiohttp==3.10.3
>>>>>>> 363e4dc5
    # via papermill
aiosignal==1.3.1
    # via aiohttp
ansicolors==1.1.8
    # via papermill
<<<<<<< HEAD
anyio==4.4.0
    # via httpx
    # via jupyter-server
appnope==0.1.4
    # via ipykernel
argon2-cffi==23.1.0
    # via jupyter-server
argon2-cffi-bindings==21.2.0
    # via argon2-cffi
arrow==1.3.0
    # via isoduration
asttokens==2.4.1
    # via stack-data
async-lru==2.0.4
    # via jupyterlab
=======
asttokens==2.4.1
    # via stack-data
>>>>>>> 363e4dc5
attrs==24.2.0
    # via aiohttp
    # via jsonschema
    # via referencing
<<<<<<< HEAD
babel==2.16.0
    # via jupyterlab-server
beautifulsoup4==4.12.3
    # via nbconvert
bgzip==0.5.0
    # via ugbio-core
=======
beautifulsoup4==4.12.3
    # via nbconvert
>>>>>>> 363e4dc5
bio==1.7.1
    # via ugbio-single-cell
biopython==1.84
    # via bio
biothings-client==0.3.1
    # via mygene
bleach==6.1.0
    # via nbconvert
blosc2==2.7.1
    # via tables
<<<<<<< HEAD
certifi==2024.8.30
    # via httpcore
    # via httpx
    # via requests
cffi==1.17.1
    # via argon2-cffi-bindings
=======
certifi==2024.7.4
    # via requests
>>>>>>> 363e4dc5
charset-normalizer==3.3.2
    # via requests
click==8.1.7
    # via papermill
<<<<<<< HEAD
cloudpickle==3.0.0
    # via shap
=======
>>>>>>> 363e4dc5
colorama==0.4.6
    # via simppl
comm==0.2.2
    # via ipykernel
<<<<<<< HEAD
    # via ipywidgets
=======
>>>>>>> 363e4dc5
contourpy==1.2.1
    # via matplotlib
cramjam==2.8.3
    # via fastparquet
cycler==0.12.1
    # via matplotlib
debugpy==1.8.5
    # via ipykernel
decorator==5.1.1
    # via ipython
defusedxml==0.7.1
    # via nbconvert
entrypoints==0.4
    # via papermill
<<<<<<< HEAD
executing==2.1.0
    # via stack-data
fastjsonschema==2.20.0
    # via nbformat
fastparquet==2024.5.0
    # via ugbio-ppmseq
fonttools==4.53.1
    # via matplotlib
fqdn==1.5.1
    # via jsonschema
frozenlist==1.4.1
    # via aiohttp
    # via aiosignal
fsspec==2024.9.0
    # via fastparquet
gprofiler-official==1.0.0
    # via bio
h11==0.14.0
    # via httpcore
h5py==3.11.0
    # via ugbio-core
httpcore==1.0.5
    # via httpx
httpx==0.27.2
    # via jupyterlab
idna==3.8
    # via anyio
    # via httpx
    # via jsonschema
    # via requests
    # via yarl
importlib-metadata==8.2.0
    # via pyfaidx
iniconfig==2.0.0
    # via pytest
ipykernel==6.29.5
    # via jupyter
    # via jupyter-console
    # via jupyterlab
    # via ugbio-single-cell
ipython==8.27.0
    # via ipykernel
    # via ipywidgets
    # via jupyter-console
ipywidgets==8.1.5
    # via jupyter
isoduration==20.11.0
    # via jsonschema
jedi==0.19.1
    # via ipython
jinja2==3.1.4
    # via jupyter-server
    # via jupyterlab
    # via jupyterlab-server
    # via nbconvert
joblib==1.4.2
    # via scikit-learn
    # via ugbio-srsnv
json5==0.9.25
    # via jupyterlab-server
jsonpointer==3.0.0
    # via jsonschema
jsonschema==4.23.0
    # via jupyter-events
    # via jupyterlab-server
    # via nbformat
jsonschema-specifications==2023.12.1
    # via jsonschema
jupyter==1.1.1
    # via ugbio-ppmseq
jupyter-client==8.6.2
    # via ipykernel
    # via jupyter-console
    # via jupyter-server
    # via nbclient
jupyter-console==6.6.3
    # via jupyter
jupyter-core==5.7.2
    # via ipykernel
    # via jupyter-client
    # via jupyter-console
    # via jupyter-server
    # via jupyterlab
    # via nbclient
    # via nbconvert
    # via nbformat
jupyter-events==0.10.0
    # via jupyter-server
jupyter-lsp==2.2.5
    # via jupyterlab
jupyter-server==2.14.2
    # via jupyter-lsp
    # via jupyterlab
    # via jupyterlab-server
    # via notebook
    # via notebook-shim
jupyter-server-terminals==0.5.3
    # via jupyter-server
jupyterlab==4.2.5
    # via jupyter
    # via notebook
jupyterlab-pygments==0.3.0
    # via nbconvert
jupyterlab-server==2.27.3
    # via jupyterlab
    # via notebook
jupyterlab-widgets==3.0.13
    # via ipywidgets
kiwisolver==1.4.5
    # via matplotlib
llvmlite==0.43.0
    # via numba
=======
executing==2.0.1
    # via stack-data
fastjsonschema==2.20.0
    # via nbformat
fonttools==4.53.1
    # via matplotlib
frozenlist==1.4.1
    # via aiohttp
    # via aiosignal
gprofiler-official==1.0.0
    # via bio
idna==3.7
    # via requests
    # via yarl
iniconfig==2.0.0
    # via pytest
ipykernel==6.29.5
    # via ugbio-single-cell
ipython==8.26.0
    # via ipykernel
jedi==0.19.1
    # via ipython
jinja2==3.1.4
    # via nbconvert
jsonschema==4.23.0
    # via nbformat
jsonschema-specifications==2023.12.1
    # via jsonschema
jupyter-client==8.6.2
    # via ipykernel
    # via nbclient
jupyter-core==5.7.2
    # via ipykernel
    # via jupyter-client
    # via nbclient
    # via nbconvert
    # via nbformat
jupyterlab-pygments==0.3.0
    # via nbconvert
kiwisolver==1.4.5
    # via matplotlib
>>>>>>> 363e4dc5
markupsafe==2.1.5
    # via jinja2
    # via nbconvert
matplotlib==3.9.2
    # via seaborn
<<<<<<< HEAD
    # via ugbio-core
=======
    # via ugbio-cnv
>>>>>>> 363e4dc5
    # via ugbio-single-cell
matplotlib-inline==0.1.7
    # via ipykernel
    # via ipython
mistune==3.0.2
    # via nbconvert
<<<<<<< HEAD
msgpack==1.1.0
=======
msgpack==1.0.8
>>>>>>> 363e4dc5
    # via blosc2
multidict==6.0.5
    # via aiohttp
    # via yarl
mygene==3.2.2
    # via bio
nbclient==0.10.0
    # via nbconvert
    # via papermill
nbconvert==7.16.4
<<<<<<< HEAD
    # via jupyter
    # via jupyter-server
    # via ugbio-single-cell
nbformat==5.10.4
    # via jupyter-server
=======
    # via ugbio-single-cell
nbformat==5.10.4
>>>>>>> 363e4dc5
    # via nbclient
    # via nbconvert
    # via papermill
    # via ugbio-single-cell
ndindex==1.8
    # via blosc2
nest-asyncio==1.6.0
    # via ipykernel
<<<<<<< HEAD
notebook==7.2.2
    # via jupyter
notebook-shim==0.2.4
    # via jupyterlab
    # via notebook
numba==0.60.0
    # via shap
    # via ugbio-srsnv
=======
>>>>>>> 363e4dc5
numexpr==2.10.1
    # via blosc2
    # via tables
numpy==1.26.4
    # via biopython
    # via blosc2
    # via contourpy
    # via fastparquet
    # via h5py
    # via matplotlib
<<<<<<< HEAD
    # via numba
=======
>>>>>>> 363e4dc5
    # via numexpr
    # via pandas
    # via pyarrow
    # via scikit-learn
    # via scipy
    # via seaborn
<<<<<<< HEAD
    # via shap
    # via tables
    # via ugbio-core
    # via ugbio-single-cell
    # via xgboost
overrides==7.7.0
    # via jupyter-server
packaging==24.1
    # via fastparquet
    # via ipykernel
    # via jupyter-server
    # via jupyterlab
    # via jupyterlab-server
=======
    # via tables
    # via ugbio-cnv
    # via ugbio-single-cell
packaging==24.1
    # via ipykernel
>>>>>>> 363e4dc5
    # via matplotlib
    # via nbconvert
    # via pooch
    # via pytest
<<<<<<< HEAD
    # via shap
    # via tables
pandas==2.2.2
    # via bio
    # via fastparquet
    # via seaborn
    # via shap
=======
    # via tables
pandas==2.2.2
    # via bio
    # via seaborn
    # via ugbio-cnv
>>>>>>> 363e4dc5
    # via ugbio-core
    # via ugbio-single-cell
pandocfilters==1.5.1
    # via nbconvert
papermill==2.6.0
<<<<<<< HEAD
    # via ugbio-ppmseq
=======
>>>>>>> 363e4dc5
    # via ugbio-single-cell
parso==0.8.4
    # via jedi
pexpect==4.9.0
    # via ipython
pillow==10.4.0
    # via matplotlib
platformdirs==4.2.2
    # via jupyter-core
    # via pooch
pluggy==1.5.0
    # via pytest
pooch==1.8.2
    # via bio
<<<<<<< HEAD
prometheus-client==0.20.0
    # via jupyter-server
prompt-toolkit==3.0.47
    # via ipython
    # via jupyter-console
=======
prompt-toolkit==3.0.47
    # via ipython
>>>>>>> 363e4dc5
psutil==6.0.0
    # via ipykernel
ptyprocess==0.7.0
    # via pexpect
<<<<<<< HEAD
    # via terminado
=======
>>>>>>> 363e4dc5
pure-eval==0.2.3
    # via stack-data
py-cpuinfo==9.0.0
    # via blosc2
    # via tables
<<<<<<< HEAD
pyarrow==17.0.0
    # via ugbio-ppmseq
pybigwig==0.3.18
    # via ugbio-core
pycparser==2.22
    # via cffi
pyfaidx==0.8.1
    # via ugbio-core
pygments==2.18.0
    # via ipython
    # via jupyter-console
=======
pygments==2.18.0
    # via ipython
>>>>>>> 363e4dc5
    # via nbconvert
pyparsing==3.1.2
    # via matplotlib
pysam==0.22.1
    # via ugbio-core
pytest==8.3.2
    # via simppl
python-dateutil==2.9.0.post0
<<<<<<< HEAD
    # via arrow
=======
>>>>>>> 363e4dc5
    # via jupyter-client
    # via matplotlib
    # via pandas
python-json-logger==2.0.7
    # via jupyter-events
pytz==2024.1
    # via pandas
pyyaml==6.0.2
<<<<<<< HEAD
    # via jupyter-events
    # via papermill
pyzmq==26.2.0
    # via ipykernel
    # via jupyter-client
    # via jupyter-console
    # via jupyter-server
referencing==0.35.1
    # via jsonschema
    # via jsonschema-specifications
    # via jupyter-events
=======
    # via papermill
pyzmq==26.1.0
    # via ipykernel
    # via jupyter-client
referencing==0.35.1
    # via jsonschema
    # via jsonschema-specifications
>>>>>>> 363e4dc5
requests==2.32.3
    # via bio
    # via biothings-client
    # via gprofiler-official
<<<<<<< HEAD
    # via jupyterlab-server
    # via papermill
    # via pooch
rfc3339-validator==0.1.4
    # via jsonschema
    # via jupyter-events
rfc3986-validator==0.1.1
    # via jsonschema
    # via jupyter-events
rpds-py==0.20.0
    # via jsonschema
    # via referencing
scikit-learn==1.5.1
    # via shap
    # via ugbio-srsnv
scipy==1.14.0
    # via scikit-learn
    # via shap
    # via ugbio-core
    # via ugbio-srsnv
    # via xgboost
seaborn==0.13.2
    # via ugbio-cnv
    # via ugbio-featuremap
    # via ugbio-ppmseq
    # via ugbio-single-cell
    # via ugbio-srsnv
send2trash==1.8.3
    # via jupyter-server
setuptools==72.1.0
    # via jupyterlab
    # via pyfaidx
shap==0.46.0
    # via ugbio-srsnv
=======
    # via papermill
    # via pooch
rpds-py==0.20.0
    # via jsonschema
    # via referencing
seaborn==0.13.2
    # via ugbio-cnv
    # via ugbio-single-cell
>>>>>>> 363e4dc5
simppl==1.0.7
    # via ugbio-core
six==1.16.0
    # via asttokens
    # via bleach
    # via python-dateutil
<<<<<<< HEAD
    # via rfc3339-validator
slicer==0.0.8
    # via shap
sniffio==1.3.1
    # via anyio
    # via httpx
=======
>>>>>>> 363e4dc5
soupsieve==2.6
    # via beautifulsoup4
stack-data==0.6.3
    # via ipython
<<<<<<< HEAD
tables==3.10.1
    # via pandas
    # via ugbio-core
tenacity==9.0.0
    # via papermill
terminado==0.18.1
    # via jupyter-server
    # via jupyter-server-terminals
threadpoolctl==3.5.0
    # via scikit-learn
=======
tables==3.10.0
    # via pandas
tenacity==9.0.0
    # via papermill
>>>>>>> 363e4dc5
tinycss2==1.3.0
    # via nbconvert
tornado==6.4.1
    # via ipykernel
    # via jupyter-client
<<<<<<< HEAD
    # via jupyter-server
    # via jupyterlab
    # via notebook
    # via terminado
tqdm==4.66.4
    # via bio
    # via papermill
    # via shap
    # via ugbio-core
=======
tqdm==4.66.5
    # via bio
    # via papermill
>>>>>>> 363e4dc5
traitlets==5.14.3
    # via comm
    # via ipykernel
    # via ipython
<<<<<<< HEAD
    # via ipywidgets
    # via jupyter-client
    # via jupyter-console
    # via jupyter-core
    # via jupyter-events
    # via jupyter-server
    # via jupyterlab
=======
    # via jupyter-client
    # via jupyter-core
>>>>>>> 363e4dc5
    # via matplotlib-inline
    # via nbclient
    # via nbconvert
    # via nbformat
<<<<<<< HEAD
types-python-dateutil==2.9.0.20240906
    # via arrow
=======
>>>>>>> 363e4dc5
typing-extensions==4.12.2
    # via tables
tzdata==2024.1
    # via pandas
<<<<<<< HEAD
uri-template==1.3.0
    # via jsonschema
=======
>>>>>>> 363e4dc5
urllib3==2.2.2
    # via requests
wcwidth==0.2.13
    # via prompt-toolkit
<<<<<<< HEAD
webcolors==24.8.0
    # via jsonschema
webencodings==0.5.1
    # via bleach
    # via tinycss2
websocket-client==1.8.0
    # via jupyter-server
widgetsnbextension==4.0.13
    # via ipywidgets
xgboost==2.0.3
    # via ugbio-srsnv
yarl==1.9.11
    # via aiohttp
zipp==3.19.2
    # via importlib-metadata
=======
webencodings==0.5.1
    # via bleach
    # via tinycss2
yarl==1.9.4
    # via aiohttp
>>>>>>> 363e4dc5
<|MERGE_RESOLUTION|>--- conflicted
+++ resolved
@@ -12,7 +12,6 @@
 -e file:src/cnv
 -e file:src/core
     # via ugbio-cnv
-<<<<<<< HEAD
     # via ugbio-featuremap
     # via ugbio-mrd
     # via ugbio-ppmseq
@@ -30,21 +29,13 @@
 -e file:src/srsnv
 aiohappyeyeballs==2.4.0
     # via aiohttp
-aiohttp==3.10.5
-=======
-    # via ugbio-single-cell
--e file:src/single_cell
-aiohappyeyeballs==2.3.5
-    # via aiohttp
-aiohttp==3.10.3
->>>>>>> 363e4dc5
+aiohttp==3.10.6
     # via papermill
 aiosignal==1.3.1
     # via aiohttp
 ansicolors==1.1.8
     # via papermill
-<<<<<<< HEAD
-anyio==4.4.0
+anyio==4.6.0
     # via httpx
     # via jupyter-server
 appnope==0.1.4
@@ -59,25 +50,16 @@
     # via stack-data
 async-lru==2.0.4
     # via jupyterlab
-=======
-asttokens==2.4.1
-    # via stack-data
->>>>>>> 363e4dc5
 attrs==24.2.0
     # via aiohttp
     # via jsonschema
     # via referencing
-<<<<<<< HEAD
 babel==2.16.0
     # via jupyterlab-server
 beautifulsoup4==4.12.3
     # via nbconvert
 bgzip==0.5.0
     # via ugbio-core
-=======
-beautifulsoup4==4.12.3
-    # via nbconvert
->>>>>>> 363e4dc5
 bio==1.7.1
     # via ugbio-single-cell
 biopython==1.84
@@ -88,41 +70,30 @@
     # via nbconvert
 blosc2==2.7.1
     # via tables
-<<<<<<< HEAD
 certifi==2024.8.30
     # via httpcore
     # via httpx
     # via requests
 cffi==1.17.1
     # via argon2-cffi-bindings
-=======
-certifi==2024.7.4
-    # via requests
->>>>>>> 363e4dc5
 charset-normalizer==3.3.2
     # via requests
 click==8.1.7
     # via papermill
-<<<<<<< HEAD
 cloudpickle==3.0.0
     # via shap
-=======
->>>>>>> 363e4dc5
 colorama==0.4.6
     # via simppl
 comm==0.2.2
     # via ipykernel
-<<<<<<< HEAD
     # via ipywidgets
-=======
->>>>>>> 363e4dc5
 contourpy==1.2.1
     # via matplotlib
 cramjam==2.8.3
     # via fastparquet
 cycler==0.12.1
     # via matplotlib
-debugpy==1.8.5
+debugpy==1.8.6
     # via ipykernel
 decorator==5.1.1
     # via ipython
@@ -130,7 +101,6 @@
     # via nbconvert
 entrypoints==0.4
     # via papermill
-<<<<<<< HEAD
 executing==2.1.0
     # via stack-data
 fastjsonschema==2.20.0
@@ -156,13 +126,13 @@
     # via httpx
 httpx==0.27.2
     # via jupyterlab
-idna==3.8
+idna==3.10
     # via anyio
     # via httpx
     # via jsonschema
     # via requests
     # via yarl
-importlib-metadata==8.2.0
+importlib-metadata==8.5.0
     # via pyfaidx
 iniconfig==2.0.0
     # via pytest
@@ -201,7 +171,7 @@
     # via jsonschema
 jupyter==1.1.1
     # via ugbio-ppmseq
-jupyter-client==8.6.2
+jupyter-client==8.6.3
     # via ipykernel
     # via jupyter-console
     # via jupyter-server
@@ -243,72 +213,21 @@
     # via matplotlib
 llvmlite==0.43.0
     # via numba
-=======
-executing==2.0.1
-    # via stack-data
-fastjsonschema==2.20.0
-    # via nbformat
-fonttools==4.53.1
-    # via matplotlib
-frozenlist==1.4.1
-    # via aiohttp
-    # via aiosignal
-gprofiler-official==1.0.0
-    # via bio
-idna==3.7
-    # via requests
-    # via yarl
-iniconfig==2.0.0
-    # via pytest
-ipykernel==6.29.5
-    # via ugbio-single-cell
-ipython==8.26.0
-    # via ipykernel
-jedi==0.19.1
-    # via ipython
-jinja2==3.1.4
-    # via nbconvert
-jsonschema==4.23.0
-    # via nbformat
-jsonschema-specifications==2023.12.1
-    # via jsonschema
-jupyter-client==8.6.2
-    # via ipykernel
-    # via nbclient
-jupyter-core==5.7.2
-    # via ipykernel
-    # via jupyter-client
-    # via nbclient
-    # via nbconvert
-    # via nbformat
-jupyterlab-pygments==0.3.0
-    # via nbconvert
-kiwisolver==1.4.5
-    # via matplotlib
->>>>>>> 363e4dc5
 markupsafe==2.1.5
     # via jinja2
     # via nbconvert
 matplotlib==3.9.2
     # via seaborn
-<<<<<<< HEAD
-    # via ugbio-core
-=======
-    # via ugbio-cnv
->>>>>>> 363e4dc5
+    # via ugbio-core
     # via ugbio-single-cell
 matplotlib-inline==0.1.7
     # via ipykernel
     # via ipython
 mistune==3.0.2
     # via nbconvert
-<<<<<<< HEAD
 msgpack==1.1.0
-=======
-msgpack==1.0.8
->>>>>>> 363e4dc5
     # via blosc2
-multidict==6.0.5
+multidict==6.1.0
     # via aiohttp
     # via yarl
 mygene==3.2.2
@@ -317,25 +236,19 @@
     # via nbconvert
     # via papermill
 nbconvert==7.16.4
-<<<<<<< HEAD
     # via jupyter
     # via jupyter-server
     # via ugbio-single-cell
 nbformat==5.10.4
     # via jupyter-server
-=======
-    # via ugbio-single-cell
-nbformat==5.10.4
->>>>>>> 363e4dc5
     # via nbclient
     # via nbconvert
     # via papermill
     # via ugbio-single-cell
-ndindex==1.8
+ndindex==1.9.1
     # via blosc2
 nest-asyncio==1.6.0
     # via ipykernel
-<<<<<<< HEAD
 notebook==7.2.2
     # via jupyter
 notebook-shim==0.2.4
@@ -344,8 +257,6 @@
 numba==0.60.0
     # via shap
     # via ugbio-srsnv
-=======
->>>>>>> 363e4dc5
 numexpr==2.10.1
     # via blosc2
     # via tables
@@ -356,17 +267,13 @@
     # via fastparquet
     # via h5py
     # via matplotlib
-<<<<<<< HEAD
     # via numba
-=======
->>>>>>> 363e4dc5
     # via numexpr
     # via pandas
     # via pyarrow
     # via scikit-learn
     # via scipy
     # via seaborn
-<<<<<<< HEAD
     # via shap
     # via tables
     # via ugbio-core
@@ -380,41 +287,24 @@
     # via jupyter-server
     # via jupyterlab
     # via jupyterlab-server
-=======
-    # via tables
-    # via ugbio-cnv
-    # via ugbio-single-cell
-packaging==24.1
-    # via ipykernel
->>>>>>> 363e4dc5
     # via matplotlib
     # via nbconvert
     # via pooch
+    # via pyfaidx
     # via pytest
-<<<<<<< HEAD
-    # via shap
-    # via tables
-pandas==2.2.2
+    # via shap
+    # via tables
+pandas==2.2.3
     # via bio
     # via fastparquet
     # via seaborn
     # via shap
-=======
-    # via tables
-pandas==2.2.2
-    # via bio
-    # via seaborn
-    # via ugbio-cnv
->>>>>>> 363e4dc5
     # via ugbio-core
     # via ugbio-single-cell
 pandocfilters==1.5.1
     # via nbconvert
 papermill==2.6.0
-<<<<<<< HEAD
-    # via ugbio-ppmseq
-=======
->>>>>>> 363e4dc5
+    # via ugbio-ppmseq
     # via ugbio-single-cell
 parso==0.8.4
     # via jedi
@@ -429,45 +319,32 @@
     # via pytest
 pooch==1.8.2
     # via bio
-<<<<<<< HEAD
-prometheus-client==0.20.0
+prometheus-client==0.21.0
     # via jupyter-server
 prompt-toolkit==3.0.47
     # via ipython
     # via jupyter-console
-=======
-prompt-toolkit==3.0.47
-    # via ipython
->>>>>>> 363e4dc5
 psutil==6.0.0
     # via ipykernel
 ptyprocess==0.7.0
     # via pexpect
-<<<<<<< HEAD
     # via terminado
-=======
->>>>>>> 363e4dc5
 pure-eval==0.2.3
     # via stack-data
 py-cpuinfo==9.0.0
     # via blosc2
     # via tables
-<<<<<<< HEAD
 pyarrow==17.0.0
     # via ugbio-ppmseq
-pybigwig==0.3.18
+pybigwig==0.3.23
     # via ugbio-core
 pycparser==2.22
     # via cffi
-pyfaidx==0.8.1
+pyfaidx==0.8.1.2
     # via ugbio-core
 pygments==2.18.0
     # via ipython
     # via jupyter-console
-=======
-pygments==2.18.0
-    # via ipython
->>>>>>> 363e4dc5
     # via nbconvert
 pyparsing==3.1.2
     # via matplotlib
@@ -476,10 +353,7 @@
 pytest==8.3.2
     # via simppl
 python-dateutil==2.9.0.post0
-<<<<<<< HEAD
     # via arrow
-=======
->>>>>>> 363e4dc5
     # via jupyter-client
     # via matplotlib
     # via pandas
@@ -488,7 +362,6 @@
 pytz==2024.1
     # via pandas
 pyyaml==6.0.2
-<<<<<<< HEAD
     # via jupyter-events
     # via papermill
 pyzmq==26.2.0
@@ -500,20 +373,10 @@
     # via jsonschema
     # via jsonschema-specifications
     # via jupyter-events
-=======
-    # via papermill
-pyzmq==26.1.0
-    # via ipykernel
-    # via jupyter-client
-referencing==0.35.1
-    # via jsonschema
-    # via jsonschema-specifications
->>>>>>> 363e4dc5
 requests==2.32.3
     # via bio
     # via biothings-client
     # via gprofiler-official
-<<<<<<< HEAD
     # via jupyterlab-server
     # via papermill
     # via pooch
@@ -526,10 +389,10 @@
 rpds-py==0.20.0
     # via jsonschema
     # via referencing
-scikit-learn==1.5.1
-    # via shap
-    # via ugbio-srsnv
-scipy==1.14.0
+scikit-learn==1.5.2
+    # via shap
+    # via ugbio-srsnv
+scipy==1.14.1
     # via scikit-learn
     # via shap
     # via ugbio-core
@@ -543,41 +406,27 @@
     # via ugbio-srsnv
 send2trash==1.8.3
     # via jupyter-server
-setuptools==72.1.0
+setuptools==75.1.0
     # via jupyterlab
     # via pyfaidx
 shap==0.46.0
     # via ugbio-srsnv
-=======
-    # via papermill
-    # via pooch
-rpds-py==0.20.0
-    # via jsonschema
-    # via referencing
-seaborn==0.13.2
-    # via ugbio-cnv
-    # via ugbio-single-cell
->>>>>>> 363e4dc5
 simppl==1.0.7
     # via ugbio-core
 six==1.16.0
     # via asttokens
     # via bleach
     # via python-dateutil
-<<<<<<< HEAD
     # via rfc3339-validator
 slicer==0.0.8
     # via shap
 sniffio==1.3.1
     # via anyio
     # via httpx
-=======
->>>>>>> 363e4dc5
 soupsieve==2.6
     # via beautifulsoup4
 stack-data==0.6.3
     # via ipython
-<<<<<<< HEAD
 tables==3.10.1
     # via pandas
     # via ugbio-core
@@ -588,37 +437,24 @@
     # via jupyter-server-terminals
 threadpoolctl==3.5.0
     # via scikit-learn
-=======
-tables==3.10.0
-    # via pandas
-tenacity==9.0.0
-    # via papermill
->>>>>>> 363e4dc5
 tinycss2==1.3.0
     # via nbconvert
 tornado==6.4.1
     # via ipykernel
     # via jupyter-client
-<<<<<<< HEAD
     # via jupyter-server
     # via jupyterlab
     # via notebook
     # via terminado
-tqdm==4.66.4
-    # via bio
-    # via papermill
-    # via shap
-    # via ugbio-core
-=======
 tqdm==4.66.5
     # via bio
     # via papermill
->>>>>>> 363e4dc5
+    # via shap
+    # via ugbio-core
 traitlets==5.14.3
     # via comm
     # via ipykernel
     # via ipython
-<<<<<<< HEAD
     # via ipywidgets
     # via jupyter-client
     # via jupyter-console
@@ -626,33 +462,22 @@
     # via jupyter-events
     # via jupyter-server
     # via jupyterlab
-=======
-    # via jupyter-client
-    # via jupyter-core
->>>>>>> 363e4dc5
     # via matplotlib-inline
     # via nbclient
     # via nbconvert
     # via nbformat
-<<<<<<< HEAD
 types-python-dateutil==2.9.0.20240906
     # via arrow
-=======
->>>>>>> 363e4dc5
 typing-extensions==4.12.2
     # via tables
-tzdata==2024.1
+tzdata==2024.2
     # via pandas
-<<<<<<< HEAD
 uri-template==1.3.0
     # via jsonschema
-=======
->>>>>>> 363e4dc5
-urllib3==2.2.2
+urllib3==2.2.3
     # via requests
 wcwidth==0.2.13
     # via prompt-toolkit
-<<<<<<< HEAD
 webcolors==24.8.0
     # via jsonschema
 webencodings==0.5.1
@@ -662,16 +487,9 @@
     # via jupyter-server
 widgetsnbextension==4.0.13
     # via ipywidgets
-xgboost==2.0.3
-    # via ugbio-srsnv
-yarl==1.9.11
-    # via aiohttp
-zipp==3.19.2
-    # via importlib-metadata
-=======
-webencodings==0.5.1
-    # via bleach
-    # via tinycss2
-yarl==1.9.4
-    # via aiohttp
->>>>>>> 363e4dc5
+xgboost==2.1.1
+    # via ugbio-srsnv
+yarl==1.12.1
+    # via aiohttp
+zipp==3.20.2
+    # via importlib-metadata