--- conflicted
+++ resolved
@@ -1,10 +1,6 @@
 [project]
 name = "ugbio_featuremap"
-<<<<<<< HEAD
-version = "1.6.2-0dev-112"
-=======
 version = "1.8.0-0"
->>>>>>> af538677
 requires-python = ">=3.11"
 dependencies = [
     "ugbio_core[vcfbed]",
