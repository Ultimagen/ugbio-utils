--- conflicted
+++ resolved
@@ -1,10 +1,6 @@
 [project]
 name = "ugbio_cloud_utils"
-<<<<<<< HEAD
-version = "1.6.1-0dev-105"
-=======
 version = "1.6.2-0"
->>>>>>> 846edd0b
 requires-python = ">=3.11"
 description = "Ultima Genomics cloud python utils"
 authors = [
