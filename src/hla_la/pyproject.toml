--- conflicted
+++ resolved
@@ -1,10 +1,6 @@
 [project]
 name = "ugbio_hla_la"
-<<<<<<< HEAD
-version = "1.3.4-0dev-62"
-=======
 version = "1.3.4-0dev-60"
->>>>>>> d5b841fd
 description = "Ultima Genomics HLA-LA"
 authors = [
     { name = "Maya Levy", email = "maya.levy@ultimagen.com" },
