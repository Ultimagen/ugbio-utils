--- conflicted
+++ resolved
@@ -1,10 +1,6 @@
 [project]
 name = "ugbio_freec"
-<<<<<<< HEAD
-version = "1.6.1-0dev-105"
-=======
 version = "1.6.2-0"
->>>>>>> 846edd0b
 description = "Ultima Genomics FREEC"
 authors = [
     { name = "Tammy Biniashvili", email = "tammy.biniashvili@ultimagen.com" },
