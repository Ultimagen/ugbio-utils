[project]
name = "ugbio_freec"
<<<<<<< HEAD
version = "1.4.4-0dev-83"
=======
version = "1.4.4-0dev-82"
>>>>>>> 271fa3dd
description = "Ultima Genomics FREEC"
authors = [
    { name = "Tammy Biniashvili", email = "tammy.biniashvili@ultimagen.com" },
    { name = "Avigail Moldovan", email = "avigail.moldovan@ultimagen.com" },
]
dependencies = [
    "pandas>=2.2.2",
    "pyfaidx>=0.8.1",
]
requires-python = ">=3.11"
readme = "README.freec.md"

[project.license]
text = "Apache-2.0"

[project.scripts]
run_tests = "pytest:main"
generate_controlFREEC_config = "ugbio_freec.generate_control_freec_config:main"
bigwig_to_bedGraph = "ugbio_freec.bigwig_to_bedgraph:main"

[tool.uv]
dev-dependencies = [
    "pre-commit>=4.0.1",
    "pytest>=8.3.3",
    "ruff>=0.6.9",
]

[build-system]
requires = [
    "setuptools>=61.0",
]
build-backend = "setuptools.build_meta"<|MERGE_RESOLUTION|>--- conflicted
+++ resolved
@@ -1,10 +1,6 @@
 [project]
 name = "ugbio_freec"
-<<<<<<< HEAD
-version = "1.4.4-0dev-83"
-=======
 version = "1.4.4-0dev-82"
->>>>>>> 271fa3dd
 description = "Ultima Genomics FREEC"
 authors = [
     { name = "Tammy Biniashvili", email = "tammy.biniashvili@ultimagen.com" },
