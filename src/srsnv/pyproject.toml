--- conflicted
+++ resolved
@@ -1,10 +1,6 @@
 [project]
 name = "ugbio_srsnv"
-<<<<<<< HEAD
-version = "1.5.3-0dev-90"
-=======
 version = "1.6.2-0dev-106"
->>>>>>> 0d84fba6
 requires-python = ">=3.11"
 dependencies = [
     "ugbio_core[vcfbed,reports]",
