[project]
name = "ugbio_cnv"
<<<<<<< HEAD
version = "1.3.4-0dev-62"
=======
version = "1.3.4-0dev-60"
>>>>>>> d5b841fd
requires-python = ">=3.11"
dependencies = [
    "ugbio_core",
    "seaborn>=0.13.2",
]
description = "Ultima Genomics CNV utils"
authors = [
    { name = "Tammy Biniashvili", email = "tammy.biniashvili@ultimagen.com" },
    { name = "Avigail Moldovan", email = "avigail.moldovan@ultimagen.com" },
    { name = "Tammy Biniashvili", email = "tammy.biniashvili@ultimagen.com" },
]
readme = "README.cnv.md"

[project.license]
text = "Apache-2.0"

[project.scripts]
run_tests = "pytest:main"
filter_sample_cnvs = "ugbio_cnv.filter_sample_cnvs:main"
convert_cnv_results_to_vcf = "ugbio_cnv.convert_cnv_results_to_vcf:main"
plot_cnv_results = "ugbio_cnv.plot_cnv_results:main"
bicseq2_post_processing = "ugbio_cnv.bicseq2_post_processing:main"
annotate_FREEC_segments = "ugbio_cnv.annotate_FREEC_segments:main"
plot_FREEC_neutral_AF = "ugbio_cnv.plot_FREEC_neutral_AF:main"

[tool.uv]
dev-dependencies = [
    "pre-commit>=4.0.1",
    "pytest>=8.3.3",
    "ruff>=0.6.9",
]

[tool.uv.sources.ugbio_core]
workspace = true

[tool.setuptools]
packages = [
    "ugbio_cnv",
]

[build-system]
requires = [
    "setuptools>=61.0",
]
build-backend = "setuptools.build_meta"<|MERGE_RESOLUTION|>--- conflicted
+++ resolved
@@ -1,10 +1,6 @@
 [project]
 name = "ugbio_cnv"
-<<<<<<< HEAD
-version = "1.3.4-0dev-62"
-=======
 version = "1.3.4-0dev-60"
->>>>>>> d5b841fd
 requires-python = ">=3.11"
 dependencies = [
     "ugbio_core",
