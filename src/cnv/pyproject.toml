[project]
name = "ugbio_cnv"
<<<<<<< HEAD
version = "1.5.4"
=======
version = "1.5.4-0dev-95"
>>>>>>> 47f539ba
requires-python = ">=3.11"
dependencies = [
    "ugbio_core",
    "seaborn>=0.13.2",
]
description = "Ultima Genomics CNV utils"
authors = [
    { name = "Tammy Biniashvili", email = "tammy.biniashvili@ultimagen.com" },
    { name = "Avigail Moldovan", email = "avigail.moldovan@ultimagen.com" },
    { name = "Tammy Biniashvili", email = "tammy.biniashvili@ultimagen.com" },
]
readme = "README.cnv.md"

[project.license]
text = "Apache-2.0"

[project.scripts]
run_tests = "pytest:main"
filter_sample_cnvs = "ugbio_cnv.filter_sample_cnvs:main"
convert_cnv_results_to_vcf = "ugbio_cnv.convert_cnv_results_to_vcf:main"
plot_cnv_results = "ugbio_cnv.plot_cnv_results:main"
bicseq2_post_processing = "ugbio_cnv.bicseq2_post_processing:main"
annotate_FREEC_segments = "ugbio_cnv.annotate_FREEC_segments:main"
plot_FREEC_neutral_AF = "ugbio_cnv.plot_FREEC_neutral_AF:main"

[tool.uv]
dev-dependencies = [
    "pre-commit>=4.0.1",
    "pytest>=8.3.3",
    "ruff>=0.6.9",
]

[tool.uv.sources.ugbio_core]
workspace = true

[tool.setuptools]
packages = [
    "ugbio_cnv",
]

[build-system]
requires = [
    "setuptools>=61.0",
]
build-backend = "setuptools.build_meta"<|MERGE_RESOLUTION|>--- conflicted
+++ resolved
@@ -1,10 +1,6 @@
 [project]
 name = "ugbio_cnv"
-<<<<<<< HEAD
-version = "1.5.4"
-=======
 version = "1.5.4-0dev-95"
->>>>>>> 47f539ba
 requires-python = ">=3.11"
 dependencies = [
     "ugbio_core",
