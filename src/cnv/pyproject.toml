[project]
name = "ugbio_cnv"
<<<<<<< HEAD
version = "1.2.1-0dev-40"
requires-python = ">=3.11"
=======
version = "1.2.1-0dev-41"
requires-python = ">=3.10"
>>>>>>> 69a97240
dependencies = [
    "ugbio_core",
    "seaborn>=0.13.2",
]
description = "Ultima Genomics CNV utils"
authors = [
    { name = "Tammy Biniashvili", email = "tammy.biniashvili@ultimagen.com" },
    { name = "Avigail Moldovan", email = "avigail.moldovan@ultimagen.com" },
    { name = "Tammy Biniashvili", email = "tammy.biniashvili@ultimagen.com" },
]
readme = "README.cnv.md"

[project.license]
text = "Apache-2.0"

[project.scripts]
run_tests = "pytest:main"
filter_sample_cnvs = "ugbio_cnv.filter_sample_cnvs:main"
convert_cnv_results_to_vcf = "ugbio_cnv.convert_cnv_results_to_vcf:main"
plot_cnv_results = "ugbio_cnv.plot_cnv_results:main"
bicseq2_post_processing = "ugbio_cnv.bicseq2_post_processing:main"
annotate_FREEC_segments = "ugbio_cnv.annotate_FREEC_segments:main"
plot_FREEC_neutral_AF = "ugbio_cnv.plot_FREEC_neutral_AF:main"

[tool.uv.sources.ugbio_core]
workspace = true

[tool.setuptools]
packages = [
    "ugbio_cnv",
]

[build-system]
requires = [
    "setuptools>=61.0",
]
build-backend = "setuptools.build_meta"<|MERGE_RESOLUTION|>--- conflicted
+++ resolved
@@ -1,12 +1,7 @@
 [project]
 name = "ugbio_cnv"
-<<<<<<< HEAD
-version = "1.2.1-0dev-40"
+version = "1.2.1-0dev-41"
 requires-python = ">=3.11"
-=======
-version = "1.2.1-0dev-41"
-requires-python = ">=3.10"
->>>>>>> 69a97240
 dependencies = [
     "ugbio_core",
     "seaborn>=0.13.2",
