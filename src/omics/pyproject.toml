--- conflicted
+++ resolved
@@ -1,10 +1,6 @@
 [project]
 name = "ugbio_omics"
-<<<<<<< HEAD
-version = "1.4.3-0dev-80"
-=======
 version = "1.4.3"
->>>>>>> f1be6aa8
 description = "Ultima Genomics bioinfo utils for working with AWS Health-Omics"
 authors = [
     { name = "Inbal Zelig", email = "inbal.zelig@ultimagen.com" },
