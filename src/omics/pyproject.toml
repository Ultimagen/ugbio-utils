--- conflicted
+++ resolved
@@ -1,10 +1,6 @@
 [project]
 name = "ugbio_omics"
-<<<<<<< HEAD
-version = "1.6.1-0dev-105"
-=======
 version = "1.6.2-0"
->>>>>>> 846edd0b
 description = "Ultima Genomics bioinfo utils for working with AWS Health-Omics"
 authors = [
     { name = "Inbal Zelig", email = "inbal.zelig@ultimagen.com" },
@@ -14,15 +10,9 @@
     "google-cloud-storage>=2.18.2",
     "boto3>=1.35.69",
     "pandas>=2.2.3",
-    "pymongo>=4.11.1",
 ]
 readme = "README.omics.md"
 requires-python = ">= 3.11"
-
-[project.optional-dependencies]
-db = [
-    "pandas[hdf5]>=2.2.2"
-]
 
 [project.scripts]
 run_tests = "pytest:main"
