[project]
name = "ugbio_omics"
<<<<<<< HEAD
version = "1.6.2-0dev-112"
=======
version = "1.6.2-0dev-109"
>>>>>>> ced720ca
description = "Ultima Genomics bioinfo utils for working with AWS Health-Omics"
authors = [
    { name = "Inbal Zelig", email = "inbal.zelig@ultimagen.com" },
]
dependencies = [
    "plotly>=5.23.0",
    "google-cloud-storage>=2.18.2",
    "boto3>=1.35.69",
    "pandas>=2.2.3",
]
readme = "README.omics.md"
requires-python = ">= 3.11"

[project.optional-dependencies]
db = [
    "pandas[hdf5]>=2.2.2",
    "pymongo>=4.11.1",
]

[project.scripts]
run_tests = "pytest:main"
compare_cromwell_omics = "ugbio_omics.compare_cromwell_omics:main"
compare_omics_runs = "ugbio_omics.compare_omics_runs:main"
get_omics_logs = "ugbio_omics.get_omics_log:main"
manifest_log = "ugbio_omics.parse_manifest_log:main"
performance = "ugbio_omics.get_performance:main"
report_run_completion = "ugbio_omics.report_run_completion:main"
omics_cache_path = "ugbio_omics.omics_cache_path:main"

[build-system]
requires = [
    "setuptools>=61.0",
]
build-backend = "setuptools.build_meta"

[tool.uv]
dev-dependencies = [
    "pre-commit>=4.0.1",
    "pytest>=8.3.3",
    "ruff>=0.6.9",
]<|MERGE_RESOLUTION|>--- conflicted
+++ resolved
@@ -1,10 +1,6 @@
 [project]
 name = "ugbio_omics"
-<<<<<<< HEAD
 version = "1.6.2-0dev-112"
-=======
-version = "1.6.2-0dev-109"
->>>>>>> ced720ca
 description = "Ultima Genomics bioinfo utils for working with AWS Health-Omics"
 authors = [
     { name = "Inbal Zelig", email = "inbal.zelig@ultimagen.com" },
