[package]
name = "vcflite"
<<<<<<< HEAD
version = "1.5.3-0dev-90"
=======
version = "1.6.2-0dev-106"
>>>>>>> 0d84fba6
edition = "2021"

[dependencies]
anyhow = "1.0.86"
rusqlite = "0.32.1"

[dependencies.noodles]
features = [
    "core",
    "vcf",
    "bgzf",
]
git = "https://github.com/gavrie/noodles.git"

[dependencies.clap]
version = "4.5.16"
features = [
    "derive",
]<|MERGE_RESOLUTION|>--- conflicted
+++ resolved
@@ -1,10 +1,6 @@
 [package]
 name = "vcflite"
-<<<<<<< HEAD
-version = "1.5.3-0dev-90"
-=======
 version = "1.6.2-0dev-106"
->>>>>>> 0d84fba6
 edition = "2021"
 
 [dependencies]
