[package]
name = "vcflite"
<<<<<<< HEAD
version = "1.6.1-0dev-105"
=======
version = "1.6.2-0"
>>>>>>> 846edd0b
edition = "2021"

[dependencies]
anyhow = "1.0.86"
rusqlite = "0.32.1"

[dependencies.noodles]
features = [
    "core",
    "vcf",
    "bgzf",
]
git = "https://github.com/gavrie/noodles.git"

[dependencies.clap]
version = "4.5.16"
features = [
    "derive",
]<|MERGE_RESOLUTION|>--- conflicted
+++ resolved
@@ -1,10 +1,6 @@
 [package]
 name = "vcflite"
-<<<<<<< HEAD
-version = "1.6.1-0dev-105"
-=======
 version = "1.6.2-0"
->>>>>>> 846edd0b
 edition = "2021"
 
 [dependencies]
