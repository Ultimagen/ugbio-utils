--- conflicted
+++ resolved
@@ -1,10 +1,6 @@
 [project]
 name = "ugbio_utils"
-<<<<<<< HEAD
-version = "1.6.1-0dev-105"
-=======
 version = "1.6.2-0"
->>>>>>> 846edd0b
 description = "Ultima Genomics bioinfo utils"
 authors = [
     { name = "Avigail Moldovam ", email = "avigail.moldovan@ultimagen.com" },
@@ -22,6 +18,7 @@
     "mock>=5.1.0",
     "pre-commit>=4.0.1",
     "pybedtools>=0.11.0",
+    "pymongo>=4.11.1",
     "pytest>=8.3.3",
     "ruff>=0.6.9",
     "sigprofilerassignment>=0.0.29",
