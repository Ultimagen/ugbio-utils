# See https://pre-commit.com for more information
# See https://pre-commit.com/hooks.html for more hooks
default_language_version:
  python: python3
repos:
  - repo: https://github.com/pre-commit/pre-commit-hooks
    rev: v5.0.0
    hooks:
      - id: trailing-whitespace
        exclude: ^src/.*/tests/resources/.*$ # Exclude test resources so they won't change
      - id: end-of-file-fixer
        exclude: ^src/.*/tests/resources/.*$
      - id: check-yaml
      - id: check-json
        exclude: ^\.devcontainer/|^src/.*/tests/resources/.*$ # Exclude .devcontainer folder to keep the comments in the json files, exclude test resources
      - id: check-added-large-files
<<<<<<< HEAD
        exclude: |
          (?x)^(
            src/omics/tests/resources/cromwell_pricelist\.json|
            src/featuremap/tests/resources/.*_chr1_alt2_8\.test_size_0\.1\.xgb_model\.json|
            src/featuremap/tests/resources/.*\.chr1_3425000-4016800\.pileup|
            src/featuremap/tests/resources/HG006_HG003\.v1\.23\.5pGenome\.t_alt_reads_2-10\.json
          )$
=======
        exclude_patterns:
          - src/omics/tests/resources/cromwell_pricelist.json
          - ^src/featuremap/tests/resources/.*_chr1_alt2_8.test_size_0.1.xgb_model.json$ # Exclude model files
          - ^src/featuremap/tests/resources/.*\.chr1_3425000-4016800\.pileup$ # Exclude pileup files
        exclude: src/featuremap/tests/resources/HG006_HG003.v1.25.WG.t_alt_readsGT1.V1.15.json
>>>>>>> 4a7db9f1



  - repo: https://github.com/astral-sh/ruff-pre-commit
    # Ruff version.
    rev: v0.8.4
    hooks:
      # Run the linter.
      - id: ruff
        args: [--fix]
      # Run the formatter.
      - id: ruff-format<|MERGE_RESOLUTION|>--- conflicted
+++ resolved
@@ -14,21 +14,13 @@
       - id: check-json
         exclude: ^\.devcontainer/|^src/.*/tests/resources/.*$ # Exclude .devcontainer folder to keep the comments in the json files, exclude test resources
       - id: check-added-large-files
-<<<<<<< HEAD
         exclude: |
           (?x)^(
             src/omics/tests/resources/cromwell_pricelist\.json|
             src/featuremap/tests/resources/.*_chr1_alt2_8\.test_size_0\.1\.xgb_model\.json|
             src/featuremap/tests/resources/.*\.chr1_3425000-4016800\.pileup|
-            src/featuremap/tests/resources/HG006_HG003\.v1\.23\.5pGenome\.t_alt_reads_2-10\.json
+            src/featuremap/tests/resources/HG006_HG003.v1.25.WG.t_alt_readsGT1.V1.15.json
           )$
-=======
-        exclude_patterns:
-          - src/omics/tests/resources/cromwell_pricelist.json
-          - ^src/featuremap/tests/resources/.*_chr1_alt2_8.test_size_0.1.xgb_model.json$ # Exclude model files
-          - ^src/featuremap/tests/resources/.*\.chr1_3425000-4016800\.pileup$ # Exclude pileup files
-        exclude: src/featuremap/tests/resources/HG006_HG003.v1.25.WG.t_alt_readsGT1.V1.15.json
->>>>>>> 4a7db9f1
 
 
 
