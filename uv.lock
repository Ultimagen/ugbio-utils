--- conflicted
+++ resolved
@@ -3149,11 +3149,7 @@
 
 [[package]]
 name = "ugbio-cnv"
-<<<<<<< HEAD
-version = "1.3.5.post0.dev70"
-=======
 version = "1.3.5.post0"
->>>>>>> 853836ef
 source = { editable = "src/cnv" }
 dependencies = [
     { name = "seaborn" },
@@ -3182,11 +3178,7 @@
 
 [[package]]
 name = "ugbio-core"
-<<<<<<< HEAD
-version = "1.3.5.post0.dev70"
-=======
 version = "1.3.5.post0"
->>>>>>> 853836ef
 source = { editable = "src/core" }
 dependencies = [
     { name = "h5py" },
@@ -3237,11 +3229,7 @@
 
 [[package]]
 name = "ugbio-featuremap"
-<<<<<<< HEAD
-version = "1.3.5.post0.dev70"
-=======
 version = "1.3.5.post0"
->>>>>>> 853836ef
 source = { editable = "src/featuremap" }
 dependencies = [
     { name = "scikit-learn" },
@@ -3275,21 +3263,12 @@
 ]
 
 [[package]]
-name = "ugbio-hla-la"
-<<<<<<< HEAD
-version = "1.3.5.post0.dev70"
-=======
 version = "1.3.5.post0"
->>>>>>> 853836ef
 source = { virtual = "src/hla_la" }
 
 [[package]]
 name = "ugbio-mrd"
-<<<<<<< HEAD
-version = "1.3.5.post0.dev70"
-=======
 version = "1.3.5.post0"
->>>>>>> 853836ef
 source = { editable = "src/mrd" }
 dependencies = [
     { name = "ugbio-core", extra = ["vcfbed"] },
@@ -3320,11 +3299,7 @@
 
 [[package]]
 name = "ugbio-omics"
-<<<<<<< HEAD
-version = "1.3.5.post0.dev70"
-=======
 version = "1.3.5.post0"
->>>>>>> 853836ef
 source = { editable = "src/omics" }
 dependencies = [
     { name = "amazon-omics-tools" },
@@ -3355,11 +3330,7 @@
 
 [[package]]
 name = "ugbio-ppmseq"
-<<<<<<< HEAD
-version = "1.3.5.post0.dev70"
-=======
 version = "1.3.5.post0"
->>>>>>> 853836ef
 source = { editable = "src/ppmseq" }
 dependencies = [
     { name = "fastparquet" },
@@ -3396,11 +3367,7 @@
 
 [[package]]
 name = "ugbio-single-cell"
-<<<<<<< HEAD
-version = "1.3.5.post0.dev70"
-=======
 version = "1.3.5.post0"
->>>>>>> 853836ef
 source = { editable = "src/single_cell" }
 dependencies = [
     { name = "bio" },
@@ -3445,11 +3412,7 @@
 
 [[package]]
 name = "ugbio-srsnv"
-<<<<<<< HEAD
-version = "1.3.5.post0.dev70"
-=======
 version = "1.3.5.post0"
->>>>>>> 853836ef
 source = { editable = "src/srsnv" }
 dependencies = [
     { name = "joblib" },
@@ -3494,11 +3457,7 @@
 
 [[package]]
 name = "ugbio-utils"
-<<<<<<< HEAD
-version = "1.3.5.post0.dev70"
-=======
 version = "1.3.5.post0"
->>>>>>> 853836ef
 source = { virtual = "." }
 
 [package.dev-dependencies]
