version = 1
requires-python = ">=3.11, <3.13"
resolution-markers = [
    "python_full_version < '3.12'",
    "python_full_version >= '3.12'",
]

[manifest]
members = [
    "ugbio-cnv",
    "ugbio-core",
    "ugbio-featuremap",
    "ugbio-mrd",
    "ugbio-omics",
    "ugbio-ppmseq",
    "ugbio-single-cell",
    "ugbio-srsnv",
    "ugbio-utils",
]

[[package]]
name = "aiohappyeyeballs"
version = "2.4.3"
source = { registry = "https://pypi.org/simple" }
sdist = { url = "https://files.pythonhosted.org/packages/bc/69/2f6d5a019bd02e920a3417689a89887b39ad1e350b562f9955693d900c40/aiohappyeyeballs-2.4.3.tar.gz", hash = "sha256:75cf88a15106a5002a8eb1dab212525c00d1f4c0fa96e551c9fbe6f09a621586", size = 21809 }
wheels = [
    { url = "https://files.pythonhosted.org/packages/f7/d8/120cd0fe3e8530df0539e71ba9683eade12cae103dd7543e50d15f737917/aiohappyeyeballs-2.4.3-py3-none-any.whl", hash = "sha256:8a7a83727b2756f394ab2895ea0765a0a8c475e3c71e98d43d76f22b4b435572", size = 14742 },
]

[[package]]
name = "aiohttp"
version = "3.10.10"
source = { registry = "https://pypi.org/simple" }
dependencies = [
    { name = "aiohappyeyeballs", marker = "python_full_version >= '3.12'" },
    { name = "aiosignal", marker = "python_full_version >= '3.12'" },
    { name = "attrs", marker = "python_full_version >= '3.12'" },
    { name = "frozenlist", marker = "python_full_version >= '3.12'" },
    { name = "multidict", marker = "python_full_version >= '3.12'" },
    { name = "yarl", marker = "python_full_version >= '3.12'" },
]
sdist = { url = "https://files.pythonhosted.org/packages/17/7e/16e57e6cf20eb62481a2f9ce8674328407187950ccc602ad07c685279141/aiohttp-3.10.10.tar.gz", hash = "sha256:0631dd7c9f0822cc61c88586ca76d5b5ada26538097d0f1df510b082bad3411a", size = 7542993 }
wheels = [
    { url = "https://files.pythonhosted.org/packages/72/31/3c351d17596194e5a38ef169a4da76458952b2497b4b54645b9d483cbbb0/aiohttp-3.10.10-cp311-cp311-macosx_10_9_universal2.whl", hash = "sha256:c30a0eafc89d28e7f959281b58198a9fa5e99405f716c0289b7892ca345fe45f", size = 586501 },
    { url = "https://files.pythonhosted.org/packages/a4/a8/a559d09eb08478cdead6b7ce05b0c4a133ba27fcdfa91e05d2e62867300d/aiohttp-3.10.10-cp311-cp311-macosx_10_9_x86_64.whl", hash = "sha256:258c5dd01afc10015866114e210fb7365f0d02d9d059c3c3415382ab633fcbcb", size = 398993 },
    { url = "https://files.pythonhosted.org/packages/c5/47/7736d4174613feef61d25332c3bd1a4f8ff5591fbd7331988238a7299485/aiohttp-3.10.10-cp311-cp311-macosx_11_0_arm64.whl", hash = "sha256:15ecd889a709b0080f02721255b3f80bb261c2293d3c748151274dfea93ac871", size = 390647 },
    { url = "https://files.pythonhosted.org/packages/27/21/e9ba192a04b7160f5a8952c98a1de7cf8072ad150fa3abd454ead1ab1d7f/aiohttp-3.10.10-cp311-cp311-manylinux_2_17_aarch64.manylinux2014_aarch64.whl", hash = "sha256:f3935f82f6f4a3820270842e90456ebad3af15810cf65932bd24da4463bc0a4c", size = 1306481 },
    { url = "https://files.pythonhosted.org/packages/cf/50/f364c01c8d0def1dc34747b2470969e216f5a37c7ece00fe558810f37013/aiohttp-3.10.10-cp311-cp311-manylinux_2_17_ppc64le.manylinux2014_ppc64le.whl", hash = "sha256:413251f6fcf552a33c981c4709a6bba37b12710982fec8e558ae944bfb2abd38", size = 1344652 },
    { url = "https://files.pythonhosted.org/packages/1d/c2/74f608e984e9b585649e2e83883facad6fa3fc1d021de87b20cc67e8e5ae/aiohttp-3.10.10-cp311-cp311-manylinux_2_17_s390x.manylinux2014_s390x.whl", hash = "sha256:d1720b4f14c78a3089562b8875b53e36b51c97c51adc53325a69b79b4b48ebcb", size = 1378498 },
    { url = "https://files.pythonhosted.org/packages/9f/a7/05a48c7c0a7a80a5591b1203bf1b64ca2ed6a2050af918d09c05852dc42b/aiohttp-3.10.10-cp311-cp311-manylinux_2_17_x86_64.manylinux2014_x86_64.whl", hash = "sha256:679abe5d3858b33c2cf74faec299fda60ea9de62916e8b67e625d65bf069a3b7", size = 1292718 },
    { url = "https://files.pythonhosted.org/packages/7d/78/a925655018747e9790350180330032e27d6e0d7ed30bde545fae42f8c49c/aiohttp-3.10.10-cp311-cp311-manylinux_2_5_i686.manylinux1_i686.manylinux_2_17_i686.manylinux2014_i686.whl", hash = "sha256:79019094f87c9fb44f8d769e41dbb664d6e8fcfd62f665ccce36762deaa0e911", size = 1251776 },
    { url = "https://files.pythonhosted.org/packages/47/9d/85c6b69f702351d1236594745a4fdc042fc43f494c247a98dac17e004026/aiohttp-3.10.10-cp311-cp311-musllinux_1_2_aarch64.whl", hash = "sha256:fe2fb38c2ed905a2582948e2de560675e9dfbee94c6d5ccdb1301c6d0a5bf092", size = 1271716 },
    { url = "https://files.pythonhosted.org/packages/7f/a7/55fc805ff9b14af818903882ece08e2235b12b73b867b521b92994c52b14/aiohttp-3.10.10-cp311-cp311-musllinux_1_2_i686.whl", hash = "sha256:a3f00003de6eba42d6e94fabb4125600d6e484846dbf90ea8e48a800430cc142", size = 1266263 },
    { url = "https://files.pythonhosted.org/packages/1f/ec/d2be2ca7b063e4f91519d550dbc9c1cb43040174a322470deed90b3d3333/aiohttp-3.10.10-cp311-cp311-musllinux_1_2_ppc64le.whl", hash = "sha256:1bbb122c557a16fafc10354b9d99ebf2f2808a660d78202f10ba9d50786384b9", size = 1321617 },
    { url = "https://files.pythonhosted.org/packages/c9/a3/b29f7920e1cd0a9a68a45dd3eb16140074d2efb1518d2e1f3e140357dc37/aiohttp-3.10.10-cp311-cp311-musllinux_1_2_s390x.whl", hash = "sha256:30ca7c3b94708a9d7ae76ff281b2f47d8eaf2579cd05971b5dc681db8caac6e1", size = 1339227 },
    { url = "https://files.pythonhosted.org/packages/8a/81/34b67235c47e232d807b4bbc42ba9b927c7ce9476872372fddcfd1e41b3d/aiohttp-3.10.10-cp311-cp311-musllinux_1_2_x86_64.whl", hash = "sha256:df9270660711670e68803107d55c2b5949c2e0f2e4896da176e1ecfc068b974a", size = 1299068 },
    { url = "https://files.pythonhosted.org/packages/04/1f/26a7fe11b6ad3184f214733428353c89ae9fe3e4f605a657f5245c5e720c/aiohttp-3.10.10-cp311-cp311-win32.whl", hash = "sha256:aafc8ee9b742ce75044ae9a4d3e60e3d918d15a4c2e08a6c3c3e38fa59b92d94", size = 362223 },
    { url = "https://files.pythonhosted.org/packages/10/91/85dcd93f64011434359ce2666bece981f08d31bc49df33261e625b28595d/aiohttp-3.10.10-cp311-cp311-win_amd64.whl", hash = "sha256:362f641f9071e5f3ee6f8e7d37d5ed0d95aae656adf4ef578313ee585b585959", size = 381576 },
    { url = "https://files.pythonhosted.org/packages/ae/99/4c5aefe5ad06a1baf206aed6598c7cdcbc7c044c46801cd0d1ecb758cae3/aiohttp-3.10.10-cp312-cp312-macosx_10_9_universal2.whl", hash = "sha256:9294bbb581f92770e6ed5c19559e1e99255e4ca604a22c5c6397b2f9dd3ee42c", size = 583536 },
    { url = "https://files.pythonhosted.org/packages/a9/36/8b3bc49b49cb6d2da40ee61ff15dbcc44fd345a3e6ab5bb20844df929821/aiohttp-3.10.10-cp312-cp312-macosx_10_9_x86_64.whl", hash = "sha256:a8fa23fe62c436ccf23ff930149c047f060c7126eae3ccea005f0483f27b2e28", size = 395693 },
    { url = "https://files.pythonhosted.org/packages/e1/77/0aa8660dcf11fa65d61712dbb458c4989de220a844bd69778dff25f2d50b/aiohttp-3.10.10-cp312-cp312-macosx_11_0_arm64.whl", hash = "sha256:5c6a5b8c7926ba5d8545c7dd22961a107526562da31a7a32fa2456baf040939f", size = 390898 },
    { url = "https://files.pythonhosted.org/packages/38/d2/b833d95deb48c75db85bf6646de0a697e7fb5d87bd27cbade4f9746b48b1/aiohttp-3.10.10-cp312-cp312-manylinux_2_17_aarch64.manylinux2014_aarch64.whl", hash = "sha256:007ec22fbc573e5eb2fb7dec4198ef8f6bf2fe4ce20020798b2eb5d0abda6138", size = 1312060 },
    { url = "https://files.pythonhosted.org/packages/aa/5f/29fd5113165a0893de8efedf9b4737e0ba92dfcd791415a528f947d10299/aiohttp-3.10.10-cp312-cp312-manylinux_2_17_ppc64le.manylinux2014_ppc64le.whl", hash = "sha256:9627cc1a10c8c409b5822a92d57a77f383b554463d1884008e051c32ab1b3742", size = 1350553 },
    { url = "https://files.pythonhosted.org/packages/ad/cc/f835f74b7d344428469200105236d44606cfa448be1e7c95ca52880d9bac/aiohttp-3.10.10-cp312-cp312-manylinux_2_17_s390x.manylinux2014_s390x.whl", hash = "sha256:50edbcad60d8f0e3eccc68da67f37268b5144ecc34d59f27a02f9611c1d4eec7", size = 1392646 },
    { url = "https://files.pythonhosted.org/packages/bf/fe/1332409d845ca601893bbf2d76935e0b93d41686e5f333841c7d7a4a770d/aiohttp-3.10.10-cp312-cp312-manylinux_2_17_x86_64.manylinux2014_x86_64.whl", hash = "sha256:a45d85cf20b5e0d0aa5a8dca27cce8eddef3292bc29d72dcad1641f4ed50aa16", size = 1306310 },
    { url = "https://files.pythonhosted.org/packages/e4/a1/25a7633a5a513278a9892e333501e2e69c83e50be4b57a62285fb7a008c3/aiohttp-3.10.10-cp312-cp312-manylinux_2_5_i686.manylinux1_i686.manylinux_2_17_i686.manylinux2014_i686.whl", hash = "sha256:0b00807e2605f16e1e198f33a53ce3c4523114059b0c09c337209ae55e3823a8", size = 1260255 },
    { url = "https://files.pythonhosted.org/packages/f2/39/30eafe89e0e2a06c25e4762844c8214c0c0cd0fd9ffc3471694a7986f421/aiohttp-3.10.10-cp312-cp312-musllinux_1_2_aarch64.whl", hash = "sha256:f2d4324a98062be0525d16f768a03e0bbb3b9fe301ceee99611dc9a7953124e6", size = 1271141 },
    { url = "https://files.pythonhosted.org/packages/5b/fc/33125df728b48391ef1fcb512dfb02072158cc10d041414fb79803463020/aiohttp-3.10.10-cp312-cp312-musllinux_1_2_i686.whl", hash = "sha256:438cd072f75bb6612f2aca29f8bd7cdf6e35e8f160bc312e49fbecab77c99e3a", size = 1280244 },
    { url = "https://files.pythonhosted.org/packages/3b/61/e42bf2c2934b5caa4e2ec0b5e5fd86989adb022b5ee60c2572a9d77cf6fe/aiohttp-3.10.10-cp312-cp312-musllinux_1_2_ppc64le.whl", hash = "sha256:baa42524a82f75303f714108fea528ccacf0386af429b69fff141ffef1c534f9", size = 1316805 },
    { url = "https://files.pythonhosted.org/packages/18/32/f52a5e2ae9ad3bba10e026a63a7a23abfa37c7d97aeeb9004eaa98df3ce3/aiohttp-3.10.10-cp312-cp312-musllinux_1_2_s390x.whl", hash = "sha256:a7d8d14fe962153fc681f6366bdec33d4356f98a3e3567782aac1b6e0e40109a", size = 1343930 },
    { url = "https://files.pythonhosted.org/packages/05/be/6a403b464dcab3631fe8e27b0f1d906d9e45c5e92aca97ee007e5a895560/aiohttp-3.10.10-cp312-cp312-musllinux_1_2_x86_64.whl", hash = "sha256:c1277cd707c465cd09572a774559a3cc7c7a28802eb3a2a9472588f062097205", size = 1306186 },
    { url = "https://files.pythonhosted.org/packages/8e/fd/bb50fe781068a736a02bf5c7ad5f3ab53e39f1d1e63110da6d30f7605edc/aiohttp-3.10.10-cp312-cp312-win32.whl", hash = "sha256:59bb3c54aa420521dc4ce3cc2c3fe2ad82adf7b09403fa1f48ae45c0cbde6628", size = 359289 },
    { url = "https://files.pythonhosted.org/packages/70/9e/5add7e240f77ef67c275c82cc1d08afbca57b77593118c1f6e920ae8ad3f/aiohttp-3.10.10-cp312-cp312-win_amd64.whl", hash = "sha256:0e1b370d8007c4ae31ee6db7f9a2fe801a42b146cec80a86766e7ad5c4a259cf", size = 379313 },
]

[[package]]
name = "aiosignal"
version = "1.3.1"
source = { registry = "https://pypi.org/simple" }
dependencies = [
    { name = "frozenlist", marker = "python_full_version >= '3.12'" },
]
sdist = { url = "https://files.pythonhosted.org/packages/ae/67/0952ed97a9793b4958e5736f6d2b346b414a2cd63e82d05940032f45b32f/aiosignal-1.3.1.tar.gz", hash = "sha256:54cd96e15e1649b75d6c87526a6ff0b6c1b0dd3459f43d9ca11d48c339b68cfc", size = 19422 }
wheels = [
    { url = "https://files.pythonhosted.org/packages/76/ac/a7305707cb852b7e16ff80eaf5692309bde30e2b1100a1fcacdc8f731d97/aiosignal-1.3.1-py3-none-any.whl", hash = "sha256:f8376fb07dd1e86a584e4fcdec80b36b7f81aac666ebc724e2c090300dd83b17", size = 7617 },
]

[[package]]
name = "amazon-omics-tools"
version = "0.7.0"
source = { registry = "https://pypi.org/simple" }
dependencies = [
    { name = "bokeh" },
    { name = "boto3" },
    { name = "boto3-stubs" },
    { name = "botocore-stubs" },
    { name = "docopt" },
    { name = "mypy-boto3-omics" },
    { name = "pandas" },
    { name = "python-dateutil" },
    { name = "s3transfer" },
]
sdist = { url = "https://files.pythonhosted.org/packages/ca/e7/e38ecc750327284eb24455d3f3a8a8a019c12351a5ac26b9bdcac8e1b918/amazon_omics_tools-0.7.0.tar.gz", hash = "sha256:02e1895b669e1ffa1f02f11d6f4be9b193ab9beead38b925878c56f5ef40cd4f", size = 41159 }
wheels = [
    { url = "https://files.pythonhosted.org/packages/09/5a/0a11a7af4be2c081d5c39df18223ac7916edbceb33ce0ff7f349ff20d620/amazon_omics_tools-0.7.0-py3-none-any.whl", hash = "sha256:848b202acde8faf0136963e95ae962d3d35d6b50402470cdb9c3143ab2ca902d", size = 42634 },
]

[[package]]
name = "ansicolors"
version = "1.1.8"
source = { registry = "https://pypi.org/simple" }
sdist = { url = "https://files.pythonhosted.org/packages/76/31/7faed52088732704523c259e24c26ce6f2f33fbeff2ff59274560c27628e/ansicolors-1.1.8.zip", hash = "sha256:99f94f5e3348a0bcd43c82e5fc4414013ccc19d70bd939ad71e0133ce9c372e0", size = 23027 }
wheels = [
    { url = "https://files.pythonhosted.org/packages/53/18/a56e2fe47b259bb52201093a3a9d4a32014f9d85071ad07e9d60600890ca/ansicolors-1.1.8-py2.py3-none-any.whl", hash = "sha256:00d2dde5a675579325902536738dd27e4fac1fd68f773fe36c21044eb559e187", size = 13847 },
]

[[package]]
name = "anyio"
version = "4.6.0"
source = { registry = "https://pypi.org/simple" }
dependencies = [
    { name = "idna" },
    { name = "sniffio" },
]
sdist = { url = "https://files.pythonhosted.org/packages/78/49/f3f17ec11c4a91fe79275c426658e509b07547f874b14c1a526d86a83fc8/anyio-4.6.0.tar.gz", hash = "sha256:137b4559cbb034c477165047febb6ff83f390fc3b20bf181c1fc0a728cb8beeb", size = 170983 }
wheels = [
    { url = "https://files.pythonhosted.org/packages/9e/ef/7a4f225581a0d7886ea28359179cb861d7fbcdefad29663fc1167b86f69f/anyio-4.6.0-py3-none-any.whl", hash = "sha256:c7d2e9d63e31599eeb636c8c5c03a7e108d73b345f064f1c19fdc87b79036a9a", size = 89631 },
]

[[package]]
name = "appnope"
version = "0.1.4"
source = { registry = "https://pypi.org/simple" }
sdist = { url = "https://files.pythonhosted.org/packages/35/5d/752690df9ef5b76e169e68d6a129fa6d08a7100ca7f754c89495db3c6019/appnope-0.1.4.tar.gz", hash = "sha256:1de3860566df9caf38f01f86f65e0e13e379af54f9e4bee1e66b48f2efffd1ee", size = 4170 }
wheels = [
    { url = "https://files.pythonhosted.org/packages/81/29/5ecc3a15d5a33e31b26c11426c45c501e439cb865d0bff96315d86443b78/appnope-0.1.4-py2.py3-none-any.whl", hash = "sha256:502575ee11cd7a28c0205f379b525beefebab9d161b7c964670864014ed7213c", size = 4321 },
]

[[package]]
name = "argon2-cffi"
version = "23.1.0"
source = { registry = "https://pypi.org/simple" }
dependencies = [
    { name = "argon2-cffi-bindings" },
]
sdist = { url = "https://files.pythonhosted.org/packages/31/fa/57ec2c6d16ecd2ba0cf15f3c7d1c3c2e7b5fcb83555ff56d7ab10888ec8f/argon2_cffi-23.1.0.tar.gz", hash = "sha256:879c3e79a2729ce768ebb7d36d4609e3a78a4ca2ec3a9f12286ca057e3d0db08", size = 42798 }
wheels = [
    { url = "https://files.pythonhosted.org/packages/a4/6a/e8a041599e78b6b3752da48000b14c8d1e8a04ded09c88c714ba047f34f5/argon2_cffi-23.1.0-py3-none-any.whl", hash = "sha256:c670642b78ba29641818ab2e68bd4e6a78ba53b7eff7b4c3815ae16abf91c7ea", size = 15124 },
]

[[package]]
name = "argon2-cffi-bindings"
version = "21.2.0"
source = { registry = "https://pypi.org/simple" }
dependencies = [
    { name = "cffi" },
]
sdist = { url = "https://files.pythonhosted.org/packages/b9/e9/184b8ccce6683b0aa2fbb7ba5683ea4b9c5763f1356347f1312c32e3c66e/argon2-cffi-bindings-21.2.0.tar.gz", hash = "sha256:bb89ceffa6c791807d1305ceb77dbfacc5aa499891d2c55661c6459651fc39e3", size = 1779911 }
wheels = [
    { url = "https://files.pythonhosted.org/packages/d4/13/838ce2620025e9666aa8f686431f67a29052241692a3dd1ae9d3692a89d3/argon2_cffi_bindings-21.2.0-cp36-abi3-macosx_10_9_x86_64.whl", hash = "sha256:ccb949252cb2ab3a08c02024acb77cfb179492d5701c7cbdbfd776124d4d2367", size = 29658 },
    { url = "https://files.pythonhosted.org/packages/b3/02/f7f7bb6b6af6031edb11037639c697b912e1dea2db94d436e681aea2f495/argon2_cffi_bindings-21.2.0-cp36-abi3-manylinux_2_17_aarch64.manylinux2014_aarch64.whl", hash = "sha256:9524464572e12979364b7d600abf96181d3541da11e23ddf565a32e70bd4dc0d", size = 80583 },
    { url = "https://files.pythonhosted.org/packages/ec/f7/378254e6dd7ae6f31fe40c8649eea7d4832a42243acaf0f1fff9083b2bed/argon2_cffi_bindings-21.2.0-cp36-abi3-manylinux_2_17_x86_64.manylinux2014_x86_64.whl", hash = "sha256:b746dba803a79238e925d9046a63aa26bf86ab2a2fe74ce6b009a1c3f5c8f2ae", size = 86168 },
    { url = "https://files.pythonhosted.org/packages/74/f6/4a34a37a98311ed73bb80efe422fed95f2ac25a4cacc5ae1d7ae6a144505/argon2_cffi_bindings-21.2.0-cp36-abi3-manylinux_2_5_i686.manylinux1_i686.manylinux_2_17_i686.manylinux2014_i686.whl", hash = "sha256:58ed19212051f49a523abb1dbe954337dc82d947fb6e5a0da60f7c8471a8476c", size = 82709 },
    { url = "https://files.pythonhosted.org/packages/74/2b/73d767bfdaab25484f7e7901379d5f8793cccbb86c6e0cbc4c1b96f63896/argon2_cffi_bindings-21.2.0-cp36-abi3-musllinux_1_1_aarch64.whl", hash = "sha256:bd46088725ef7f58b5a1ef7ca06647ebaf0eb4baff7d1d0d177c6cc8744abd86", size = 83613 },
    { url = "https://files.pythonhosted.org/packages/4f/fd/37f86deef67ff57c76f137a67181949c2d408077e2e3dd70c6c42912c9bf/argon2_cffi_bindings-21.2.0-cp36-abi3-musllinux_1_1_i686.whl", hash = "sha256:8cd69c07dd875537a824deec19f978e0f2078fdda07fd5c42ac29668dda5f40f", size = 84583 },
    { url = "https://files.pythonhosted.org/packages/6f/52/5a60085a3dae8fded8327a4f564223029f5f54b0cb0455a31131b5363a01/argon2_cffi_bindings-21.2.0-cp36-abi3-musllinux_1_1_x86_64.whl", hash = "sha256:f1152ac548bd5b8bcecfb0b0371f082037e47128653df2e8ba6e914d384f3c3e", size = 88475 },
    { url = "https://files.pythonhosted.org/packages/8b/95/143cd64feb24a15fa4b189a3e1e7efbaeeb00f39a51e99b26fc62fbacabd/argon2_cffi_bindings-21.2.0-cp36-abi3-win32.whl", hash = "sha256:603ca0aba86b1349b147cab91ae970c63118a0f30444d4bc80355937c950c082", size = 27698 },
    { url = "https://files.pythonhosted.org/packages/37/2c/e34e47c7dee97ba6f01a6203e0383e15b60fb85d78ac9a15cd066f6fe28b/argon2_cffi_bindings-21.2.0-cp36-abi3-win_amd64.whl", hash = "sha256:b2ef1c30440dbbcba7a5dc3e319408b59676e2e039e2ae11a8775ecf482b192f", size = 30817 },
    { url = "https://files.pythonhosted.org/packages/5a/e4/bf8034d25edaa495da3c8a3405627d2e35758e44ff6eaa7948092646fdcc/argon2_cffi_bindings-21.2.0-cp38-abi3-macosx_10_9_universal2.whl", hash = "sha256:e415e3f62c8d124ee16018e491a009937f8cf7ebf5eb430ffc5de21b900dad93", size = 53104 },
]

[[package]]
name = "arrow"
version = "1.3.0"
source = { registry = "https://pypi.org/simple" }
dependencies = [
    { name = "python-dateutil" },
    { name = "types-python-dateutil" },
]
sdist = { url = "https://files.pythonhosted.org/packages/2e/00/0f6e8fcdb23ea632c866620cc872729ff43ed91d284c866b515c6342b173/arrow-1.3.0.tar.gz", hash = "sha256:d4540617648cb5f895730f1ad8c82a65f2dad0166f57b75f3ca54759c4d67a85", size = 131960 }
wheels = [
    { url = "https://files.pythonhosted.org/packages/f8/ed/e97229a566617f2ae958a6b13e7cc0f585470eac730a73e9e82c32a3cdd2/arrow-1.3.0-py3-none-any.whl", hash = "sha256:c728b120ebc00eb84e01882a6f5e7927a53960aa990ce7dd2b10f39005a67f80", size = 66419 },
]

[[package]]
name = "asttokens"
version = "2.4.1"
source = { registry = "https://pypi.org/simple" }
dependencies = [
    { name = "six" },
]
sdist = { url = "https://files.pythonhosted.org/packages/45/1d/f03bcb60c4a3212e15f99a56085d93093a497718adf828d050b9d675da81/asttokens-2.4.1.tar.gz", hash = "sha256:b03869718ba9a6eb027e134bfdf69f38a236d681c83c160d510768af11254ba0", size = 62284 }
wheels = [
    { url = "https://files.pythonhosted.org/packages/45/86/4736ac618d82a20d87d2f92ae19441ebc7ac9e7a581d7e58bbe79233b24a/asttokens-2.4.1-py2.py3-none-any.whl", hash = "sha256:051ed49c3dcae8913ea7cd08e46a606dba30b79993209636c4875bc1d637bc24", size = 27764 },
]

[[package]]
name = "async-lru"
version = "2.0.4"
source = { registry = "https://pypi.org/simple" }
sdist = { url = "https://files.pythonhosted.org/packages/80/e2/2b4651eff771f6fd900d233e175ddc5e2be502c7eb62c0c42f975c6d36cd/async-lru-2.0.4.tar.gz", hash = "sha256:b8a59a5df60805ff63220b2a0c5b5393da5521b113cd5465a44eb037d81a5627", size = 10019 }
wheels = [
    { url = "https://files.pythonhosted.org/packages/fa/9f/3c3503693386c4b0f245eaf5ca6198e3b28879ca0a40bde6b0e319793453/async_lru-2.0.4-py3-none-any.whl", hash = "sha256:ff02944ce3c288c5be660c42dbcca0742b32c3b279d6dceda655190240b99224", size = 6111 },
]

[[package]]
name = "attrs"
version = "24.2.0"
source = { registry = "https://pypi.org/simple" }
sdist = { url = "https://files.pythonhosted.org/packages/fc/0f/aafca9af9315aee06a89ffde799a10a582fe8de76c563ee80bbcdc08b3fb/attrs-24.2.0.tar.gz", hash = "sha256:5cfb1b9148b5b086569baec03f20d7b6bf3bcacc9a42bebf87ffaaca362f6346", size = 792678 }
wheels = [
    { url = "https://files.pythonhosted.org/packages/6a/21/5b6702a7f963e95456c0de2d495f67bf5fd62840ac655dc451586d23d39a/attrs-24.2.0-py3-none-any.whl", hash = "sha256:81921eb96de3191c8258c199618104dd27ac608d9366f5e35d011eae1867ede2", size = 63001 },
]

[[package]]
name = "babel"
version = "2.16.0"
source = { registry = "https://pypi.org/simple" }
sdist = { url = "https://files.pythonhosted.org/packages/2a/74/f1bc80f23eeba13393b7222b11d95ca3af2c1e28edca18af487137eefed9/babel-2.16.0.tar.gz", hash = "sha256:d1f3554ca26605fe173f3de0c65f750f5a42f924499bf134de6423582298e316", size = 9348104 }
wheels = [
    { url = "https://files.pythonhosted.org/packages/ed/20/bc79bc575ba2e2a7f70e8a1155618bb1301eaa5132a8271373a6903f73f8/babel-2.16.0-py3-none-any.whl", hash = "sha256:368b5b98b37c06b7daf6696391c3240c938b37767d4584413e8438c5c435fa8b", size = 9587599 },
]

[[package]]
name = "beautifulsoup4"
version = "4.12.3"
source = { registry = "https://pypi.org/simple" }
dependencies = [
    { name = "soupsieve" },
]
sdist = { url = "https://files.pythonhosted.org/packages/b3/ca/824b1195773ce6166d388573fc106ce56d4a805bd7427b624e063596ec58/beautifulsoup4-4.12.3.tar.gz", hash = "sha256:74e3d1928edc070d21748185c46e3fb33490f22f52a3addee9aee0f4f7781051", size = 581181 }
wheels = [
    { url = "https://files.pythonhosted.org/packages/b1/fe/e8c672695b37eecc5cbf43e1d0638d88d66ba3a44c4d321c796f4e59167f/beautifulsoup4-4.12.3-py3-none-any.whl", hash = "sha256:b80878c9f40111313e55da8ba20bdba06d8fa3969fc68304167741bbf9e082ed", size = 147925 },
]

[[package]]
name = "bgzip"
version = "0.5.0"
source = { registry = "https://pypi.org/simple" }
sdist = { url = "https://files.pythonhosted.org/packages/37/19/7612e1cd0083502286b3d1ea3dd1da552ce3f96b4c8e810ef186dfce7d61/bgzip-0.5.0.tar.gz", hash = "sha256:26ea6eed35ac43ea36cff828ca0f94925298ac21283cd0debaf072a92ac4be74", size = 100221 }

[[package]]
name = "bio"
version = "1.7.1"
source = { registry = "https://pypi.org/simple" }
dependencies = [
    { name = "biopython" },
    { name = "gprofiler-official" },
    { name = "mygene" },
    { name = "pandas" },
    { name = "pooch" },
    { name = "requests" },
    { name = "tqdm" },
]
sdist = { url = "https://files.pythonhosted.org/packages/58/ba/fdaa4c286ed50f96835a5f81c72d6c76933fb890ee1ff2269b6110ea851e/bio-1.7.1.tar.gz", hash = "sha256:df3252905b0b1e739eca3760c91fd519d5af07b09632df25c2bd4ecd20da2724", size = 241383 }
wheels = [
    { url = "https://files.pythonhosted.org/packages/cb/40/747f3038ac636e520da52f7b9f5721779a50f88fdfc165847b0d8127dae2/bio-1.7.1-py3-none-any.whl", hash = "sha256:851545804b08413a3f27fd5131edefc30acfdee513919eebabb29678d8632218", size = 280992 },
]

[[package]]
name = "biopython"
version = "1.84"
source = { registry = "https://pypi.org/simple" }
dependencies = [
    { name = "numpy" },
]
sdist = { url = "https://files.pythonhosted.org/packages/9e/7f/eaca4de03f0ee06c9d578d2730fd55858a57cee3620c62d3bc17b5da5447/biopython-1.84.tar.gz", hash = "sha256:60fbe6f996e8a6866a42698c17e552127d99a9aab3259d6249fbaabd0e0cc7b4", size = 25793001 }
wheels = [
    { url = "https://files.pythonhosted.org/packages/c5/7b/c1e9f66e23b01958ae0284a437a0e586ce20387fc6ea0382c21230ac59bc/biopython-1.84-cp311-cp311-macosx_10_9_x86_64.whl", hash = "sha256:2d4ed30aebd96b4aadeb1f04adce92795c696f5bd56d1fd45517b89059918dd4", size = 2754460 },
    { url = "https://files.pythonhosted.org/packages/5f/49/c9ffacca2e26259e28215e0ac599db21adf4070359d2aa9d006f3ecf1051/biopython-1.84-cp311-cp311-macosx_11_0_arm64.whl", hash = "sha256:c792508988fc3ccf18eaae2a826c9cd97f1c27fb55bb87bdce6a101fee9f5a0c", size = 2737878 },
    { url = "https://files.pythonhosted.org/packages/b4/d6/5aae16c1dd91284a40b769926cd69214ddbb986e710f6d44dbe1f6f20c34/biopython-1.84-cp311-cp311-manylinux_2_17_aarch64.manylinux2014_aarch64.whl", hash = "sha256:507ac3956f3107e77fee362ecb048dafb5f97cbcf110012d091418430c3227c7", size = 3174779 },
    { url = "https://files.pythonhosted.org/packages/4c/3c/cecf231afa65e7194ac06ba981631a9870515bb7a37a15cad1ab414325c4/biopython-1.84-cp311-cp311-manylinux_2_17_x86_64.manylinux2014_x86_64.whl", hash = "sha256:894ee7533cca7f5f9769e2595fbe7b0dba5018f39a2170753d101a13e7585ff4", size = 3192041 },
    { url = "https://files.pythonhosted.org/packages/0f/6c/3e8f01ddea31eeba4cddaa6dbb37b7978ea0164bd35b783fda9f5be59cc4/biopython-1.84-cp311-cp311-win32.whl", hash = "sha256:7f4c746825721ec367c2f2d6a8cda3bc6495a1e084e5b2fbab26e9467706603f", size = 2755506 },
    { url = "https://files.pythonhosted.org/packages/89/38/e45df36e10de29141ba0e5d94bfb942925e62cb6ad182e58b74fa5edcfcc/biopython-1.84-cp311-cp311-win_amd64.whl", hash = "sha256:2cb8e839ab472244b6082635ad1df67c94c05df0bd02a023103ed00ea66c4d20", size = 2792261 },
    { url = "https://files.pythonhosted.org/packages/f7/f6/a61af0d2c8c04e446bce4727e8124797132858f518b6d6543d0e7213abed/biopython-1.84-cp312-cp312-macosx_10_9_x86_64.whl", hash = "sha256:ba58a6d76288333c5f178a426116953fa68204bd0cfc401694087dd4f96d0059", size = 2755863 },
    { url = "https://files.pythonhosted.org/packages/e9/1a/25c7df41987383070987f7b9842f48d3a33b0a78a85c2ca9d93ed810fa2a/biopython-1.84-cp312-cp312-macosx_11_0_arm64.whl", hash = "sha256:ee3566f6dc3acf20e238540daf896f0af20cff531521bf41fdf5143f73e209ae", size = 2738072 },
    { url = "https://files.pythonhosted.org/packages/a2/b2/c7f2a0a151208c634ac1eaa5d6345899659b1d5a700a84ef2e4f2b0e80a9/biopython-1.84-cp312-cp312-manylinux_2_17_aarch64.manylinux2014_aarch64.whl", hash = "sha256:89ef3967f5a88b5bb6344bef75ae83386de53fed3966d5c8c334ad885f8db08a", size = 3186633 },
    { url = "https://files.pythonhosted.org/packages/46/37/7db2bcbb396edba3f767dd89ac23ef5adc35c7a92ef3912c06d1e71469e1/biopython-1.84-cp312-cp312-manylinux_2_17_x86_64.manylinux2014_x86_64.whl", hash = "sha256:61765b71f84814a1eeb55ab222f43330aa7ad3e55ab91e8b444706149c67a281", size = 3206061 },
    { url = "https://files.pythonhosted.org/packages/b2/12/6c9d73cbb8c9d19ab4187aaf187f967de6e83738947b7180fdd8bc9211a2/biopython-1.84-cp312-cp312-win32.whl", hash = "sha256:52b6098f47d6b90fc8a5e8579b81ee50047e9108f0976e69c891ae0c4817e42d", size = 2756622 },
    { url = "https://files.pythonhosted.org/packages/d1/53/91d12cc254a804c797afaefec91ede04bc1f7cbd788a04ebbea9e31ee0cf/biopython-1.84-cp312-cp312-win_amd64.whl", hash = "sha256:ecff2fcf5da29b600474c0bfcdbbac0f98b25e22fe60a853d0ee798c00f7396c", size = 2792652 },
]

[[package]]
name = "biothings-client"
version = "0.3.1"
source = { registry = "https://pypi.org/simple" }
dependencies = [
    { name = "requests" },
]
sdist = { url = "https://files.pythonhosted.org/packages/ee/54/1a6bce6507a986906a828786e3f2c7411ae12d846d4d3edf806ec405bc9a/biothings_client-0.3.1.tar.gz", hash = "sha256:c972bf2e02b6f9cc78f7f2fbc5ef02cc56fe4f8a2adcb8801ec902f4ab7011e6", size = 25893 }
wheels = [
    { url = "https://files.pythonhosted.org/packages/c2/21/6c4bdb8ba8d2cdeb5ac3a6460ab1cbd841e46cd851d6b00028b327c5deb3/biothings_client-0.3.1-py2.py3-none-any.whl", hash = "sha256:c08437f652d9282da785e098288ef7cf3aa2a79f5d90c480eadfce96b846013e", size = 29350 },
]

[[package]]
name = "bleach"
version = "6.1.0"
source = { registry = "https://pypi.org/simple" }
dependencies = [
    { name = "six" },
    { name = "webencodings" },
]
sdist = { url = "https://files.pythonhosted.org/packages/6d/10/77f32b088738f40d4f5be801daa5f327879eadd4562f36a2b5ab975ae571/bleach-6.1.0.tar.gz", hash = "sha256:0a31f1837963c41d46bbf1331b8778e1308ea0791db03cc4e7357b97cf42a8fe", size = 202119 }
wheels = [
    { url = "https://files.pythonhosted.org/packages/ea/63/da7237f805089ecc28a3f36bca6a21c31fcbc2eb380f3b8f1be3312abd14/bleach-6.1.0-py3-none-any.whl", hash = "sha256:3225f354cfc436b9789c66c4ee030194bee0568fbf9cbdad3bc8b5c26c5f12b6", size = 162750 },
]

[[package]]
name = "blosc2"
version = "2.7.1"
source = { registry = "https://pypi.org/simple" }
dependencies = [
    { name = "msgpack" },
    { name = "ndindex" },
    { name = "numexpr" },
    { name = "numpy" },
    { name = "py-cpuinfo" },
]
sdist = { url = "https://files.pythonhosted.org/packages/ef/bb/19a5d672f86dd26be0fc4f3a4c04264c088f3309b7b9d4e3e853a1f3cfda/blosc2-2.7.1.tar.gz", hash = "sha256:34db4d41543b16e894d507d6c7d10a9a67c9dd420ff40b072f7c39185cbb8fe8", size = 5149754 }
wheels = [
    { url = "https://files.pythonhosted.org/packages/22/cb/2a5b2024afa43f9b90a21022c44211ba064dc3501e99e3a8ea5b275189dd/blosc2-2.7.1-cp311-cp311-macosx_10_9_x86_64.whl", hash = "sha256:51fa45187639cd1f7822355c91f6ceb0fbff6157eb6f9c32462782551fc61283", size = 3933072 },
    { url = "https://files.pythonhosted.org/packages/77/3d/1dedc6be1a730d4ba75c599fa8f5426efd02cef7722ed7e54b16e0ae8702/blosc2-2.7.1-cp311-cp311-macosx_11_0_arm64.whl", hash = "sha256:f8134aaaf72b670f2ddf258d9b64646c262d6b1b112a530d39f9a5d316f3b306", size = 3317470 },
    { url = "https://files.pythonhosted.org/packages/e0/93/c1051b42f9797504c11d28185b7e4e343e716eb12152f087cf5312aa7b8b/blosc2-2.7.1-cp311-cp311-manylinux_2_17_aarch64.manylinux2014_aarch64.whl", hash = "sha256:3c10a9505c6d2d5e58f03a1139b4a4b234511baa9ebeba17f8f1cc22881ca764", size = 4260663 },
    { url = "https://files.pythonhosted.org/packages/3e/00/21f408b3257fff4e5166dbd666ee2739f088e139dc90743b09952ee0ebd8/blosc2-2.7.1-cp311-cp311-manylinux_2_17_x86_64.manylinux2014_x86_64.whl", hash = "sha256:ed15f0eb6a99df425b33be948fb309a97e76bda37eae20022bc9611bce775592", size = 4406560 },
    { url = "https://files.pythonhosted.org/packages/ba/4d/0295f619fad024e05a46afc1315661f08f3ac3f2c051c9bf060cfb91fe2d/blosc2-2.7.1-cp311-cp311-musllinux_1_2_x86_64.whl", hash = "sha256:7a369a72467b54fb45aa307cf6e3ae84ec0212a9b55cfa5f4d4eb06a06bb1472", size = 4814632 },
    { url = "https://files.pythonhosted.org/packages/d8/f6/aeb8cd6c0184870ad2be3cf3664a23e45595024b47cc036e83f20b2d039f/blosc2-2.7.1-cp311-cp311-win32.whl", hash = "sha256:bf55816beaf34eaba021904ee7d6c428ca338d0f3ec7a5be04dda552258d0a8b", size = 1982521 },
    { url = "https://files.pythonhosted.org/packages/df/e1/36db3625759c8e620ed992450e9579a02f023538292883e04189845d98d0/blosc2-2.7.1-cp311-cp311-win_amd64.whl", hash = "sha256:9b00bcaeaf125491cc6dec5508389f95152de69cc678a63a0310a756511f3d21", size = 2375006 },
    { url = "https://files.pythonhosted.org/packages/d8/83/417cc99eb9c46a295c9b9381834e9728ba1c583ad942610755a5348f9965/blosc2-2.7.1-cp312-cp312-macosx_10_9_x86_64.whl", hash = "sha256:bd91a5d9e1d35b47bf5a3b6b440bc120f1fa0af45264c0a6ccca6b1083de43e9", size = 3937332 },
    { url = "https://files.pythonhosted.org/packages/f1/85/3f817bcd5f665625a46056ea7acad8a4798238a37d85a22cc8294e885e89/blosc2-2.7.1-cp312-cp312-macosx_11_0_arm64.whl", hash = "sha256:2c7dbdd93378d01b048536b2eccbb77eaa73054665bc3a9396e4e391a50c4ad0", size = 3317749 },
    { url = "https://files.pythonhosted.org/packages/01/00/35bac426ec7e1e0ea05193043bb2c1a3151861a2f5519ab070223ca5819e/blosc2-2.7.1-cp312-cp312-manylinux_2_17_aarch64.manylinux2014_aarch64.whl", hash = "sha256:c662a3cab4760c194407de1990bd70608af29ee30d6471072463cdc8cc6586c4", size = 4242056 },
    { url = "https://files.pythonhosted.org/packages/58/9f/54099025ce55a33d2be80eda16821d695c0249c9826e14196e2655ca4a7e/blosc2-2.7.1-cp312-cp312-manylinux_2_17_x86_64.manylinux2014_x86_64.whl", hash = "sha256:6c1f3e5ed25930596492dddac8022a729d538efb3c1c4e4904a0021288cf4835", size = 4390896 },
    { url = "https://files.pythonhosted.org/packages/40/2b/9fb84e2656f09ac90fed163490c11e88a8f5306e53f27b9eb324a2d966b9/blosc2-2.7.1-cp312-cp312-musllinux_1_2_x86_64.whl", hash = "sha256:23763b3602df9b0e63d16d21abadaac426a74370a0a986f08bf5322bcfd207c6", size = 4793489 },
    { url = "https://files.pythonhosted.org/packages/9b/f6/3864933ef0d51845a78f260dce9eba4e3938ff136d1dcd7a4b9d91d25191/blosc2-2.7.1-cp312-cp312-win32.whl", hash = "sha256:6c894ef42fabc49c6bd1c41d2e45ac24e911b3b711c1e26f9be93dbcbf5fd4e2", size = 1977960 },
    { url = "https://files.pythonhosted.org/packages/77/81/44def26a468e14309a4cb7d5f6f0534e3e9eec292c0453a9624a4d9c0ebd/blosc2-2.7.1-cp312-cp312-win_amd64.whl", hash = "sha256:a1a884f181a2a9612470bcd589794c7adda3eebdaed918e1a8b6e69683524b70", size = 2370429 },
]

[[package]]
name = "bokeh"
version = "3.6.0"
source = { registry = "https://pypi.org/simple" }
dependencies = [
    { name = "contourpy" },
    { name = "jinja2" },
    { name = "numpy" },
    { name = "packaging" },
    { name = "pandas" },
    { name = "pillow" },
    { name = "pyyaml" },
    { name = "tornado" },
    { name = "xyzservices" },
]
sdist = { url = "https://files.pythonhosted.org/packages/0a/80/99ea2e9c63c9f3994ec2ff2451720de533c0b88565cb12c1a45a18556518/bokeh-3.6.0.tar.gz", hash = "sha256:0032dc1e76ad097b07626e51584685ff48c65481fbaaad105663b1046165867a", size = 6244762 }
wheels = [
    { url = "https://files.pythonhosted.org/packages/6c/db/5fa8025ff1819f46d50a1284cf3b79774f68d69f6472b53a73716753d083/bokeh-3.6.0-py3-none-any.whl", hash = "sha256:699e0df76cdfe54b5f574738647bd0ce230fa44fa0fcda5923e1f0f550f83d74", size = 6864404 },
]

[[package]]
name = "boto3"
version = "1.35.39"
source = { registry = "https://pypi.org/simple" }
dependencies = [
    { name = "botocore" },
    { name = "jmespath" },
    { name = "s3transfer" },
]
sdist = { url = "https://files.pythonhosted.org/packages/b8/29/10988ceaa300ddc628cb899875d85d9998e3da4803226398e002d95b2741/boto3-1.35.39.tar.gz", hash = "sha256:670f811c65e3c5fe4ed8c8d69be0b44b1d649e992c0fc16de43816d1188f88f1", size = 110975 }
wheels = [
    { url = "https://files.pythonhosted.org/packages/5a/ad/ba203ea67522d1184aa879d7ac063e5ffc7e6bafe00b4f79124e5fca0128/boto3-1.35.39-py3-none-any.whl", hash = "sha256:5970b62c1ec8177501e02520f0d41839ca5fc549b30bac4e8c0c0882ae776217", size = 139143 },
]

[[package]]
name = "boto3-stubs"
version = "1.35.39"
source = { registry = "https://pypi.org/simple" }
dependencies = [
    { name = "botocore-stubs" },
    { name = "types-s3transfer" },
    { name = "typing-extensions", marker = "python_full_version < '3.12'" },
]
sdist = { url = "https://files.pythonhosted.org/packages/4b/af/8185b9fd01ab37b8ef81f666f74b583cfa8be65a938933b5bcd2b76bf426/boto3_stubs-1.35.39.tar.gz", hash = "sha256:6a0f4d38fb38d3dd96a1cefeda356b5ac5717cda314b24493ea527899dffb235", size = 91130 }
wheels = [
    { url = "https://files.pythonhosted.org/packages/a4/c4/261bbcb007fdc25d3bbe25b4400f08c252315a07b9f538b7535a07189fc0/boto3_stubs-1.35.39-py3-none-any.whl", hash = "sha256:b977a4282852ed3206749ab7dbfe4e03ac560a70fa9e2d79ec558bccfcc6c629", size = 61707 },
]

[[package]]
name = "botocore"
version = "1.35.39"
source = { registry = "https://pypi.org/simple" }
dependencies = [
    { name = "jmespath" },
    { name = "python-dateutil" },
    { name = "urllib3" },
]
sdist = { url = "https://files.pythonhosted.org/packages/f7/28/d83dbd69d7015892b53ada4fded79a5bc1b7d77259361eb8302f88c2da81/botocore-1.35.39.tar.gz", hash = "sha256:cb7f851933b5ccc2fba4f0a8b846252410aa0efac5bfbe93b82d10801f5f8e90", size = 12826384 }
wheels = [
    { url = "https://files.pythonhosted.org/packages/76/1f/296dc3b4c70b84328715fb7ee45f1d422fbed83cbcd464a3d4f29e91d197/botocore-1.35.39-py3-none-any.whl", hash = "sha256:781c547eb6a79c0e4b0bedd87b81fbfed957816b4841d33e20c8f1989c7c19ce", size = 12613407 },
]

[[package]]
name = "botocore-stubs"
version = "1.35.39"
source = { registry = "https://pypi.org/simple" }
dependencies = [
    { name = "types-awscrt" },
]
sdist = { url = "https://files.pythonhosted.org/packages/a6/68/0e120e6d2c4b17069e4b008e17362451ae27b1799b88c337607e25717b91/botocore_stubs-1.35.39.tar.gz", hash = "sha256:0d628444a15b94fb7284cd3cc34ba6f6bb7a076a319992d2f19111c644de4dba", size = 40580 }
wheels = [
    { url = "https://files.pythonhosted.org/packages/95/e5/cd4554d1aad086083d29285835b033b4b2727c571b63fca4e41f1d2ec9af/botocore_stubs-1.35.39-py3-none-any.whl", hash = "sha256:62b0518ea3056d76e00fa2b30a5de38b9c70eaf1058a2ed5f34bc208222f1b70", size = 60136 },
]

[[package]]
name = "cachetools"
version = "5.5.0"
source = { registry = "https://pypi.org/simple" }
sdist = { url = "https://files.pythonhosted.org/packages/c3/38/a0f315319737ecf45b4319a8cd1f3a908e29d9277b46942263292115eee7/cachetools-5.5.0.tar.gz", hash = "sha256:2cc24fb4cbe39633fb7badd9db9ca6295d766d9c2995f245725a46715d050f2a", size = 27661 }
wheels = [
    { url = "https://files.pythonhosted.org/packages/a4/07/14f8ad37f2d12a5ce41206c21820d8cb6561b728e51fad4530dff0552a67/cachetools-5.5.0-py3-none-any.whl", hash = "sha256:02134e8439cdc2ffb62023ce1debca2944c3f289d66bb17ead3ab3dede74b292", size = 9524 },
]

[[package]]
name = "certifi"
version = "2024.8.30"
source = { registry = "https://pypi.org/simple" }
sdist = { url = "https://files.pythonhosted.org/packages/b0/ee/9b19140fe824b367c04c5e1b369942dd754c4c5462d5674002f75c4dedc1/certifi-2024.8.30.tar.gz", hash = "sha256:bec941d2aa8195e248a60b31ff9f0558284cf01a52591ceda73ea9afffd69fd9", size = 168507 }
wheels = [
    { url = "https://files.pythonhosted.org/packages/12/90/3c9ff0512038035f59d279fddeb79f5f1eccd8859f06d6163c58798b9487/certifi-2024.8.30-py3-none-any.whl", hash = "sha256:922820b53db7a7257ffbda3f597266d435245903d80737e34f8a45ff3e3230d8", size = 167321 },
]

[[package]]
name = "cffi"
version = "1.17.1"
source = { registry = "https://pypi.org/simple" }
dependencies = [
    { name = "pycparser" },
]
sdist = { url = "https://files.pythonhosted.org/packages/fc/97/c783634659c2920c3fc70419e3af40972dbaf758daa229a7d6ea6135c90d/cffi-1.17.1.tar.gz", hash = "sha256:1c39c6016c32bc48dd54561950ebd6836e1670f2ae46128f67cf49e789c52824", size = 516621 }
wheels = [
    { url = "https://files.pythonhosted.org/packages/6b/f4/927e3a8899e52a27fa57a48607ff7dc91a9ebe97399b357b85a0c7892e00/cffi-1.17.1-cp311-cp311-macosx_10_9_x86_64.whl", hash = "sha256:a45e3c6913c5b87b3ff120dcdc03f6131fa0065027d0ed7ee6190736a74cd401", size = 182264 },
    { url = "https://files.pythonhosted.org/packages/6c/f5/6c3a8efe5f503175aaddcbea6ad0d2c96dad6f5abb205750d1b3df44ef29/cffi-1.17.1-cp311-cp311-macosx_11_0_arm64.whl", hash = "sha256:30c5e0cb5ae493c04c8b42916e52ca38079f1b235c2f8ae5f4527b963c401caf", size = 178651 },
    { url = "https://files.pythonhosted.org/packages/94/dd/a3f0118e688d1b1a57553da23b16bdade96d2f9bcda4d32e7d2838047ff7/cffi-1.17.1-cp311-cp311-manylinux_2_12_i686.manylinux2010_i686.manylinux_2_17_i686.manylinux2014_i686.whl", hash = "sha256:f75c7ab1f9e4aca5414ed4d8e5c0e303a34f4421f8a0d47a4d019ceff0ab6af4", size = 445259 },
    { url = "https://files.pythonhosted.org/packages/2e/ea/70ce63780f096e16ce8588efe039d3c4f91deb1dc01e9c73a287939c79a6/cffi-1.17.1-cp311-cp311-manylinux_2_17_aarch64.manylinux2014_aarch64.whl", hash = "sha256:a1ed2dd2972641495a3ec98445e09766f077aee98a1c896dcb4ad0d303628e41", size = 469200 },
    { url = "https://files.pythonhosted.org/packages/1c/a0/a4fa9f4f781bda074c3ddd57a572b060fa0df7655d2a4247bbe277200146/cffi-1.17.1-cp311-cp311-manylinux_2_17_ppc64le.manylinux2014_ppc64le.whl", hash = "sha256:46bf43160c1a35f7ec506d254e5c890f3c03648a4dbac12d624e4490a7046cd1", size = 477235 },
    { url = "https://files.pythonhosted.org/packages/62/12/ce8710b5b8affbcdd5c6e367217c242524ad17a02fe5beec3ee339f69f85/cffi-1.17.1-cp311-cp311-manylinux_2_17_s390x.manylinux2014_s390x.whl", hash = "sha256:a24ed04c8ffd54b0729c07cee15a81d964e6fee0e3d4d342a27b020d22959dc6", size = 459721 },
    { url = "https://files.pythonhosted.org/packages/ff/6b/d45873c5e0242196f042d555526f92aa9e0c32355a1be1ff8c27f077fd37/cffi-1.17.1-cp311-cp311-manylinux_2_17_x86_64.manylinux2014_x86_64.whl", hash = "sha256:610faea79c43e44c71e1ec53a554553fa22321b65fae24889706c0a84d4ad86d", size = 467242 },
    { url = "https://files.pythonhosted.org/packages/1a/52/d9a0e523a572fbccf2955f5abe883cfa8bcc570d7faeee06336fbd50c9fc/cffi-1.17.1-cp311-cp311-musllinux_1_1_aarch64.whl", hash = "sha256:a9b15d491f3ad5d692e11f6b71f7857e7835eb677955c00cc0aefcd0669adaf6", size = 477999 },
    { url = "https://files.pythonhosted.org/packages/44/74/f2a2460684a1a2d00ca799ad880d54652841a780c4c97b87754f660c7603/cffi-1.17.1-cp311-cp311-musllinux_1_1_i686.whl", hash = "sha256:de2ea4b5833625383e464549fec1bc395c1bdeeb5f25c4a3a82b5a8c756ec22f", size = 454242 },
    { url = "https://files.pythonhosted.org/packages/f8/4a/34599cac7dfcd888ff54e801afe06a19c17787dfd94495ab0c8d35fe99fb/cffi-1.17.1-cp311-cp311-musllinux_1_1_x86_64.whl", hash = "sha256:fc48c783f9c87e60831201f2cce7f3b2e4846bf4d8728eabe54d60700b318a0b", size = 478604 },
    { url = "https://files.pythonhosted.org/packages/34/33/e1b8a1ba29025adbdcda5fb3a36f94c03d771c1b7b12f726ff7fef2ebe36/cffi-1.17.1-cp311-cp311-win32.whl", hash = "sha256:85a950a4ac9c359340d5963966e3e0a94a676bd6245a4b55bc43949eee26a655", size = 171727 },
    { url = "https://files.pythonhosted.org/packages/3d/97/50228be003bb2802627d28ec0627837ac0bf35c90cf769812056f235b2d1/cffi-1.17.1-cp311-cp311-win_amd64.whl", hash = "sha256:caaf0640ef5f5517f49bc275eca1406b0ffa6aa184892812030f04c2abf589a0", size = 181400 },
    { url = "https://files.pythonhosted.org/packages/5a/84/e94227139ee5fb4d600a7a4927f322e1d4aea6fdc50bd3fca8493caba23f/cffi-1.17.1-cp312-cp312-macosx_10_9_x86_64.whl", hash = "sha256:805b4371bf7197c329fcb3ead37e710d1bca9da5d583f5073b799d5c5bd1eee4", size = 183178 },
    { url = "https://files.pythonhosted.org/packages/da/ee/fb72c2b48656111c4ef27f0f91da355e130a923473bf5ee75c5643d00cca/cffi-1.17.1-cp312-cp312-macosx_11_0_arm64.whl", hash = "sha256:733e99bc2df47476e3848417c5a4540522f234dfd4ef3ab7fafdf555b082ec0c", size = 178840 },
    { url = "https://files.pythonhosted.org/packages/cc/b6/db007700f67d151abadf508cbfd6a1884f57eab90b1bb985c4c8c02b0f28/cffi-1.17.1-cp312-cp312-manylinux_2_12_i686.manylinux2010_i686.manylinux_2_17_i686.manylinux2014_i686.whl", hash = "sha256:1257bdabf294dceb59f5e70c64a3e2f462c30c7ad68092d01bbbfb1c16b1ba36", size = 454803 },
    { url = "https://files.pythonhosted.org/packages/1a/df/f8d151540d8c200eb1c6fba8cd0dfd40904f1b0682ea705c36e6c2e97ab3/cffi-1.17.1-cp312-cp312-manylinux_2_17_aarch64.manylinux2014_aarch64.whl", hash = "sha256:da95af8214998d77a98cc14e3a3bd00aa191526343078b530ceb0bd710fb48a5", size = 478850 },
    { url = "https://files.pythonhosted.org/packages/28/c0/b31116332a547fd2677ae5b78a2ef662dfc8023d67f41b2a83f7c2aa78b1/cffi-1.17.1-cp312-cp312-manylinux_2_17_ppc64le.manylinux2014_ppc64le.whl", hash = "sha256:d63afe322132c194cf832bfec0dc69a99fb9bb6bbd550f161a49e9e855cc78ff", size = 485729 },
    { url = "https://files.pythonhosted.org/packages/91/2b/9a1ddfa5c7f13cab007a2c9cc295b70fbbda7cb10a286aa6810338e60ea1/cffi-1.17.1-cp312-cp312-manylinux_2_17_s390x.manylinux2014_s390x.whl", hash = "sha256:f79fc4fc25f1c8698ff97788206bb3c2598949bfe0fef03d299eb1b5356ada99", size = 471256 },
    { url = "https://files.pythonhosted.org/packages/b2/d5/da47df7004cb17e4955df6a43d14b3b4ae77737dff8bf7f8f333196717bf/cffi-1.17.1-cp312-cp312-manylinux_2_17_x86_64.manylinux2014_x86_64.whl", hash = "sha256:b62ce867176a75d03a665bad002af8e6d54644fad99a3c70905c543130e39d93", size = 479424 },
    { url = "https://files.pythonhosted.org/packages/0b/ac/2a28bcf513e93a219c8a4e8e125534f4f6db03e3179ba1c45e949b76212c/cffi-1.17.1-cp312-cp312-musllinux_1_1_aarch64.whl", hash = "sha256:386c8bf53c502fff58903061338ce4f4950cbdcb23e2902d86c0f722b786bbe3", size = 484568 },
    { url = "https://files.pythonhosted.org/packages/d4/38/ca8a4f639065f14ae0f1d9751e70447a261f1a30fa7547a828ae08142465/cffi-1.17.1-cp312-cp312-musllinux_1_1_x86_64.whl", hash = "sha256:4ceb10419a9adf4460ea14cfd6bc43d08701f0835e979bf821052f1805850fe8", size = 488736 },
    { url = "https://files.pythonhosted.org/packages/86/c5/28b2d6f799ec0bdecf44dced2ec5ed43e0eb63097b0f58c293583b406582/cffi-1.17.1-cp312-cp312-win32.whl", hash = "sha256:a08d7e755f8ed21095a310a693525137cfe756ce62d066e53f502a83dc550f65", size = 172448 },
    { url = "https://files.pythonhosted.org/packages/50/b9/db34c4755a7bd1cb2d1603ac3863f22bcecbd1ba29e5ee841a4bc510b294/cffi-1.17.1-cp312-cp312-win_amd64.whl", hash = "sha256:51392eae71afec0d0c8fb1a53b204dbb3bcabcb3c9b807eedf3e1e6ccf2de903", size = 181976 },
]

[[package]]
name = "charset-normalizer"
version = "3.3.2"
source = { registry = "https://pypi.org/simple" }
sdist = { url = "https://files.pythonhosted.org/packages/63/09/c1bc53dab74b1816a00d8d030de5bf98f724c52c1635e07681d312f20be8/charset-normalizer-3.3.2.tar.gz", hash = "sha256:f30c3cb33b24454a82faecaf01b19c18562b1e89558fb6c56de4d9118a032fd5", size = 104809 }
wheels = [
    { url = "https://files.pythonhosted.org/packages/68/77/02839016f6fbbf808e8b38601df6e0e66c17bbab76dff4613f7511413597/charset_normalizer-3.3.2-cp311-cp311-macosx_10_9_universal2.whl", hash = "sha256:802fe99cca7457642125a8a88a084cef28ff0cf9407060f7b93dca5aa25480db", size = 191647 },
    { url = "https://files.pythonhosted.org/packages/3e/33/21a875a61057165e92227466e54ee076b73af1e21fe1b31f1e292251aa1e/charset_normalizer-3.3.2-cp311-cp311-macosx_10_9_x86_64.whl", hash = "sha256:573f6eac48f4769d667c4442081b1794f52919e7edada77495aaed9236d13a96", size = 121434 },
    { url = "https://files.pythonhosted.org/packages/dd/51/68b61b90b24ca35495956b718f35a9756ef7d3dd4b3c1508056fa98d1a1b/charset_normalizer-3.3.2-cp311-cp311-macosx_11_0_arm64.whl", hash = "sha256:549a3a73da901d5bc3ce8d24e0600d1fa85524c10287f6004fbab87672bf3e1e", size = 118979 },
    { url = "https://files.pythonhosted.org/packages/e4/a6/7ee57823d46331ddc37dd00749c95b0edec2c79b15fc0d6e6efb532e89ac/charset_normalizer-3.3.2-cp311-cp311-manylinux_2_17_aarch64.manylinux2014_aarch64.whl", hash = "sha256:f27273b60488abe721a075bcca6d7f3964f9f6f067c8c4c605743023d7d3944f", size = 136582 },
    { url = "https://files.pythonhosted.org/packages/74/f1/0d9fe69ac441467b737ba7f48c68241487df2f4522dd7246d9426e7c690e/charset_normalizer-3.3.2-cp311-cp311-manylinux_2_17_ppc64le.manylinux2014_ppc64le.whl", hash = "sha256:1ceae2f17a9c33cb48e3263960dc5fc8005351ee19db217e9b1bb15d28c02574", size = 146645 },
    { url = "https://files.pythonhosted.org/packages/05/31/e1f51c76db7be1d4aef220d29fbfa5dbb4a99165d9833dcbf166753b6dc0/charset_normalizer-3.3.2-cp311-cp311-manylinux_2_17_s390x.manylinux2014_s390x.whl", hash = "sha256:65f6f63034100ead094b8744b3b97965785388f308a64cf8d7c34f2f2e5be0c4", size = 139398 },
    { url = "https://files.pythonhosted.org/packages/40/26/f35951c45070edc957ba40a5b1db3cf60a9dbb1b350c2d5bef03e01e61de/charset_normalizer-3.3.2-cp311-cp311-manylinux_2_17_x86_64.manylinux2014_x86_64.whl", hash = "sha256:753f10e867343b4511128c6ed8c82f7bec3bd026875576dfd88483c5c73b2fd8", size = 140273 },
    { url = "https://files.pythonhosted.org/packages/07/07/7e554f2bbce3295e191f7e653ff15d55309a9ca40d0362fcdab36f01063c/charset_normalizer-3.3.2-cp311-cp311-manylinux_2_5_i686.manylinux1_i686.manylinux_2_17_i686.manylinux2014_i686.whl", hash = "sha256:4a78b2b446bd7c934f5dcedc588903fb2f5eec172f3d29e52a9096a43722adfc", size = 142577 },
    { url = "https://files.pythonhosted.org/packages/d8/b5/eb705c313100defa57da79277d9207dc8d8e45931035862fa64b625bfead/charset_normalizer-3.3.2-cp311-cp311-musllinux_1_1_aarch64.whl", hash = "sha256:e537484df0d8f426ce2afb2d0f8e1c3d0b114b83f8850e5f2fbea0e797bd82ae", size = 137747 },
    { url = "https://files.pythonhosted.org/packages/19/28/573147271fd041d351b438a5665be8223f1dd92f273713cb882ddafe214c/charset_normalizer-3.3.2-cp311-cp311-musllinux_1_1_i686.whl", hash = "sha256:eb6904c354526e758fda7167b33005998fb68c46fbc10e013ca97f21ca5c8887", size = 143375 },
    { url = "https://files.pythonhosted.org/packages/cf/7c/f3b682fa053cc21373c9a839e6beba7705857075686a05c72e0f8c4980ca/charset_normalizer-3.3.2-cp311-cp311-musllinux_1_1_ppc64le.whl", hash = "sha256:deb6be0ac38ece9ba87dea880e438f25ca3eddfac8b002a2ec3d9183a454e8ae", size = 148474 },
    { url = "https://files.pythonhosted.org/packages/1e/49/7ab74d4ac537ece3bc3334ee08645e231f39f7d6df6347b29a74b0537103/charset_normalizer-3.3.2-cp311-cp311-musllinux_1_1_s390x.whl", hash = "sha256:4ab2fe47fae9e0f9dee8c04187ce5d09f48eabe611be8259444906793ab7cbce", size = 140232 },
    { url = "https://files.pythonhosted.org/packages/2d/dc/9dacba68c9ac0ae781d40e1a0c0058e26302ea0660e574ddf6797a0347f7/charset_normalizer-3.3.2-cp311-cp311-musllinux_1_1_x86_64.whl", hash = "sha256:80402cd6ee291dcb72644d6eac93785fe2c8b9cb30893c1af5b8fdd753b9d40f", size = 140859 },
    { url = "https://files.pythonhosted.org/packages/6c/c2/4a583f800c0708dd22096298e49f887b49d9746d0e78bfc1d7e29816614c/charset_normalizer-3.3.2-cp311-cp311-win32.whl", hash = "sha256:7cd13a2e3ddeed6913a65e66e94b51d80a041145a026c27e6bb76c31a853c6ab", size = 92509 },
    { url = "https://files.pythonhosted.org/packages/57/ec/80c8d48ac8b1741d5b963797b7c0c869335619e13d4744ca2f67fc11c6fc/charset_normalizer-3.3.2-cp311-cp311-win_amd64.whl", hash = "sha256:663946639d296df6a2bb2aa51b60a2454ca1cb29835324c640dafb5ff2131a77", size = 99870 },
    { url = "https://files.pythonhosted.org/packages/d1/b2/fcedc8255ec42afee97f9e6f0145c734bbe104aac28300214593eb326f1d/charset_normalizer-3.3.2-cp312-cp312-macosx_10_9_universal2.whl", hash = "sha256:0b2b64d2bb6d3fb9112bafa732def486049e63de9618b5843bcdd081d8144cd8", size = 192892 },
    { url = "https://files.pythonhosted.org/packages/2e/7d/2259318c202f3d17f3fe6438149b3b9e706d1070fe3fcbb28049730bb25c/charset_normalizer-3.3.2-cp312-cp312-macosx_10_9_x86_64.whl", hash = "sha256:ddbb2551d7e0102e7252db79ba445cdab71b26640817ab1e3e3648dad515003b", size = 122213 },
    { url = "https://files.pythonhosted.org/packages/3a/52/9f9d17c3b54dc238de384c4cb5a2ef0e27985b42a0e5cc8e8a31d918d48d/charset_normalizer-3.3.2-cp312-cp312-macosx_11_0_arm64.whl", hash = "sha256:55086ee1064215781fff39a1af09518bc9255b50d6333f2e4c74ca09fac6a8f6", size = 119404 },
    { url = "https://files.pythonhosted.org/packages/99/b0/9c365f6d79a9f0f3c379ddb40a256a67aa69c59609608fe7feb6235896e1/charset_normalizer-3.3.2-cp312-cp312-manylinux_2_17_aarch64.manylinux2014_aarch64.whl", hash = "sha256:8f4a014bc36d3c57402e2977dada34f9c12300af536839dc38c0beab8878f38a", size = 137275 },
    { url = "https://files.pythonhosted.org/packages/91/33/749df346e93d7a30cdcb90cbfdd41a06026317bfbfb62cd68307c1a3c543/charset_normalizer-3.3.2-cp312-cp312-manylinux_2_17_ppc64le.manylinux2014_ppc64le.whl", hash = "sha256:a10af20b82360ab00827f916a6058451b723b4e65030c5a18577c8b2de5b3389", size = 147518 },
    { url = "https://files.pythonhosted.org/packages/72/1a/641d5c9f59e6af4c7b53da463d07600a695b9824e20849cb6eea8a627761/charset_normalizer-3.3.2-cp312-cp312-manylinux_2_17_s390x.manylinux2014_s390x.whl", hash = "sha256:8d756e44e94489e49571086ef83b2bb8ce311e730092d2c34ca8f7d925cb20aa", size = 140182 },
    { url = "https://files.pythonhosted.org/packages/ee/fb/14d30eb4956408ee3ae09ad34299131fb383c47df355ddb428a7331cfa1e/charset_normalizer-3.3.2-cp312-cp312-manylinux_2_17_x86_64.manylinux2014_x86_64.whl", hash = "sha256:90d558489962fd4918143277a773316e56c72da56ec7aa3dc3dbbe20fdfed15b", size = 141869 },
    { url = "https://files.pythonhosted.org/packages/df/3e/a06b18788ca2eb6695c9b22325b6fde7dde0f1d1838b1792a0076f58fe9d/charset_normalizer-3.3.2-cp312-cp312-manylinux_2_5_i686.manylinux1_i686.manylinux_2_17_i686.manylinux2014_i686.whl", hash = "sha256:6ac7ffc7ad6d040517be39eb591cac5ff87416c2537df6ba3cba3bae290c0fed", size = 144042 },
    { url = "https://files.pythonhosted.org/packages/45/59/3d27019d3b447a88fe7e7d004a1e04be220227760264cc41b405e863891b/charset_normalizer-3.3.2-cp312-cp312-musllinux_1_1_aarch64.whl", hash = "sha256:7ed9e526742851e8d5cc9e6cf41427dfc6068d4f5a3bb03659444b4cabf6bc26", size = 138275 },
    { url = "https://files.pythonhosted.org/packages/7b/ef/5eb105530b4da8ae37d506ccfa25057961b7b63d581def6f99165ea89c7e/charset_normalizer-3.3.2-cp312-cp312-musllinux_1_1_i686.whl", hash = "sha256:8bdb58ff7ba23002a4c5808d608e4e6c687175724f54a5dade5fa8c67b604e4d", size = 144819 },
    { url = "https://files.pythonhosted.org/packages/a2/51/e5023f937d7f307c948ed3e5c29c4b7a3e42ed2ee0b8cdf8f3a706089bf0/charset_normalizer-3.3.2-cp312-cp312-musllinux_1_1_ppc64le.whl", hash = "sha256:6b3251890fff30ee142c44144871185dbe13b11bab478a88887a639655be1068", size = 149415 },
    { url = "https://files.pythonhosted.org/packages/24/9d/2e3ef673dfd5be0154b20363c5cdcc5606f35666544381bee15af3778239/charset_normalizer-3.3.2-cp312-cp312-musllinux_1_1_s390x.whl", hash = "sha256:b4a23f61ce87adf89be746c8a8974fe1c823c891d8f86eb218bb957c924bb143", size = 141212 },
    { url = "https://files.pythonhosted.org/packages/5b/ae/ce2c12fcac59cb3860b2e2d76dc405253a4475436b1861d95fe75bdea520/charset_normalizer-3.3.2-cp312-cp312-musllinux_1_1_x86_64.whl", hash = "sha256:efcb3f6676480691518c177e3b465bcddf57cea040302f9f4e6e191af91174d4", size = 142167 },
    { url = "https://files.pythonhosted.org/packages/ed/3a/a448bf035dce5da359daf9ae8a16b8a39623cc395a2ffb1620aa1bce62b0/charset_normalizer-3.3.2-cp312-cp312-win32.whl", hash = "sha256:d965bba47ddeec8cd560687584e88cf699fd28f192ceb452d1d7ee807c5597b7", size = 93041 },
    { url = "https://files.pythonhosted.org/packages/b6/7c/8debebb4f90174074b827c63242c23851bdf00a532489fba57fef3416e40/charset_normalizer-3.3.2-cp312-cp312-win_amd64.whl", hash = "sha256:96b02a3dc4381e5494fad39be677abcb5e6634bf7b4fa83a6dd3112607547001", size = 100397 },
    { url = "https://files.pythonhosted.org/packages/28/76/e6222113b83e3622caa4bb41032d0b1bf785250607392e1b778aca0b8a7d/charset_normalizer-3.3.2-py3-none-any.whl", hash = "sha256:3e4d1f6587322d2788836a99c69062fbb091331ec940e02d12d179c1d53e25fc", size = 48543 },
]

[[package]]
name = "click"
version = "8.1.7"
source = { registry = "https://pypi.org/simple" }
dependencies = [
    { name = "colorama", marker = "platform_system == 'Windows'" },
]
sdist = { url = "https://files.pythonhosted.org/packages/96/d3/f04c7bfcf5c1862a2a5b845c6b2b360488cf47af55dfa79c98f6a6bf98b5/click-8.1.7.tar.gz", hash = "sha256:ca9853ad459e787e2192211578cc907e7594e294c7ccc834310722b41b9ca6de", size = 336121 }
wheels = [
    { url = "https://files.pythonhosted.org/packages/00/2e/d53fa4befbf2cfa713304affc7ca780ce4fc1fd8710527771b58311a3229/click-8.1.7-py3-none-any.whl", hash = "sha256:ae74fb96c20a0277a1d615f1e4d73c8414f5a98db8b799a7931d1582f3390c28", size = 97941 },
]

[[package]]
name = "cloudpickle"
version = "3.0.0"
source = { registry = "https://pypi.org/simple" }
sdist = { url = "https://files.pythonhosted.org/packages/c8/72/42a6570fc61b1f8913529728ad314c7cf5961540728dcad22c33fb2db6b6/cloudpickle-3.0.0.tar.gz", hash = "sha256:996d9a482c6fb4f33c1a35335cf8afd065d2a56e973270364840712d9131a882", size = 21231 }
wheels = [
    { url = "https://files.pythonhosted.org/packages/96/43/dae06432d0c4b1dc9e9149ad37b4ca8384cf6eb7700cd9215b177b914f0a/cloudpickle-3.0.0-py3-none-any.whl", hash = "sha256:246ee7d0c295602a036e86369c77fecda4ab17b506496730f2f576d9016fd9c7", size = 20088 },
]

[[package]]
name = "colorama"
version = "0.4.6"
source = { registry = "https://pypi.org/simple" }
sdist = { url = "https://files.pythonhosted.org/packages/d8/53/6f443c9a4a8358a93a6792e2acffb9d9d5cb0a5cfd8802644b7b1c9a02e4/colorama-0.4.6.tar.gz", hash = "sha256:08695f5cb7ed6e0531a20572697297273c47b8cae5a63ffc6d6ed5c201be6e44", size = 27697 }
wheels = [
    { url = "https://files.pythonhosted.org/packages/d1/d6/3965ed04c63042e047cb6a3e6ed1a63a35087b6a609aa3a15ed8ac56c221/colorama-0.4.6-py2.py3-none-any.whl", hash = "sha256:4f1d9991f5acc0ca119f9d443620b77f9d6b33703e51011c16baf57afb285fc6", size = 25335 },
]

[[package]]
name = "comm"
version = "0.2.2"
source = { registry = "https://pypi.org/simple" }
dependencies = [
    { name = "traitlets" },
]
sdist = { url = "https://files.pythonhosted.org/packages/e9/a8/fb783cb0abe2b5fded9f55e5703015cdf1c9c85b3669087c538dd15a6a86/comm-0.2.2.tar.gz", hash = "sha256:3fd7a84065306e07bea1773df6eb8282de51ba82f77c72f9c85716ab11fe980e", size = 6210 }
wheels = [
    { url = "https://files.pythonhosted.org/packages/e6/75/49e5bfe642f71f272236b5b2d2691cf915a7283cc0ceda56357b61daa538/comm-0.2.2-py3-none-any.whl", hash = "sha256:e6fb86cb70ff661ee8c9c14e7d36d6de3b4066f1441be4063df9c5009f0a64d3", size = 7180 },
]

[[package]]
name = "contourpy"
version = "1.3.0"
source = { registry = "https://pypi.org/simple" }
dependencies = [
    { name = "numpy" },
]
sdist = { url = "https://files.pythonhosted.org/packages/f5/f6/31a8f28b4a2a4fa0e01085e542f3081ab0588eff8e589d39d775172c9792/contourpy-1.3.0.tar.gz", hash = "sha256:7ffa0db17717a8ffb127efd0c95a4362d996b892c2904db72428d5b52e1938a4", size = 13464370 }
wheels = [
    { url = "https://files.pythonhosted.org/packages/b3/1f/9375917786cb39270b0ee6634536c0e22abf225825602688990d8f5c6c19/contourpy-1.3.0-cp311-cp311-macosx_10_9_x86_64.whl", hash = "sha256:0fa4c02abe6c446ba70d96ece336e621efa4aecae43eaa9b030ae5fb92b309ad", size = 266356 },
    { url = "https://files.pythonhosted.org/packages/05/46/9256dd162ea52790c127cb58cfc3b9e3413a6e3478917d1f811d420772ec/contourpy-1.3.0-cp311-cp311-macosx_11_0_arm64.whl", hash = "sha256:834e0cfe17ba12f79963861e0f908556b2cedd52e1f75e6578801febcc6a9f49", size = 250915 },
    { url = "https://files.pythonhosted.org/packages/e1/5d/3056c167fa4486900dfbd7e26a2fdc2338dc58eee36d490a0ed3ddda5ded/contourpy-1.3.0-cp311-cp311-manylinux_2_17_aarch64.manylinux2014_aarch64.whl", hash = "sha256:dbc4c3217eee163fa3984fd1567632b48d6dfd29216da3ded3d7b844a8014a66", size = 310443 },
    { url = "https://files.pythonhosted.org/packages/ca/c2/1a612e475492e07f11c8e267ea5ec1ce0d89971be496c195e27afa97e14a/contourpy-1.3.0-cp311-cp311-manylinux_2_17_ppc64le.manylinux2014_ppc64le.whl", hash = "sha256:4865cd1d419e0c7a7bf6de1777b185eebdc51470800a9f42b9e9decf17762081", size = 348548 },
    { url = "https://files.pythonhosted.org/packages/45/cf/2c2fc6bb5874158277b4faf136847f0689e1b1a1f640a36d76d52e78907c/contourpy-1.3.0-cp311-cp311-manylinux_2_17_s390x.manylinux2014_s390x.whl", hash = "sha256:303c252947ab4b14c08afeb52375b26781ccd6a5ccd81abcdfc1fafd14cf93c1", size = 319118 },
    { url = "https://files.pythonhosted.org/packages/03/33/003065374f38894cdf1040cef474ad0546368eea7e3a51d48b8a423961f8/contourpy-1.3.0-cp311-cp311-manylinux_2_17_x86_64.manylinux2014_x86_64.whl", hash = "sha256:637f674226be46f6ba372fd29d9523dd977a291f66ab2a74fbeb5530bb3f445d", size = 323162 },
    { url = "https://files.pythonhosted.org/packages/42/80/e637326e85e4105a802e42959f56cff2cd39a6b5ef68d5d9aee3ea5f0e4c/contourpy-1.3.0-cp311-cp311-musllinux_1_2_aarch64.whl", hash = "sha256:76a896b2f195b57db25d6b44e7e03f221d32fe318d03ede41f8b4d9ba1bff53c", size = 1265396 },
    { url = "https://files.pythonhosted.org/packages/7c/3b/8cbd6416ca1bbc0202b50f9c13b2e0b922b64be888f9d9ee88e6cfabfb51/contourpy-1.3.0-cp311-cp311-musllinux_1_2_x86_64.whl", hash = "sha256:e1fd23e9d01591bab45546c089ae89d926917a66dceb3abcf01f6105d927e2cb", size = 1324297 },
    { url = "https://files.pythonhosted.org/packages/4d/2c/021a7afaa52fe891f25535506cc861c30c3c4e5a1c1ce94215e04b293e72/contourpy-1.3.0-cp311-cp311-win32.whl", hash = "sha256:d402880b84df3bec6eab53cd0cf802cae6a2ef9537e70cf75e91618a3801c20c", size = 171808 },
    { url = "https://files.pythonhosted.org/packages/8d/2f/804f02ff30a7fae21f98198828d0857439ec4c91a96e20cf2d6c49372966/contourpy-1.3.0-cp311-cp311-win_amd64.whl", hash = "sha256:6cb6cc968059db9c62cb35fbf70248f40994dfcd7aa10444bbf8b3faeb7c2d67", size = 217181 },
    { url = "https://files.pythonhosted.org/packages/c9/92/8e0bbfe6b70c0e2d3d81272b58c98ac69ff1a4329f18c73bd64824d8b12e/contourpy-1.3.0-cp312-cp312-macosx_10_9_x86_64.whl", hash = "sha256:570ef7cf892f0afbe5b2ee410c507ce12e15a5fa91017a0009f79f7d93a1268f", size = 267838 },
    { url = "https://files.pythonhosted.org/packages/e3/04/33351c5d5108460a8ce6d512307690b023f0cfcad5899499f5c83b9d63b1/contourpy-1.3.0-cp312-cp312-macosx_11_0_arm64.whl", hash = "sha256:da84c537cb8b97d153e9fb208c221c45605f73147bd4cadd23bdae915042aad6", size = 251549 },
    { url = "https://files.pythonhosted.org/packages/51/3d/aa0fe6ae67e3ef9f178389e4caaaa68daf2f9024092aa3c6032e3d174670/contourpy-1.3.0-cp312-cp312-manylinux_2_17_aarch64.manylinux2014_aarch64.whl", hash = "sha256:0be4d8425bfa755e0fd76ee1e019636ccc7c29f77a7c86b4328a9eb6a26d0639", size = 303177 },
    { url = "https://files.pythonhosted.org/packages/56/c3/c85a7e3e0cab635575d3b657f9535443a6f5d20fac1a1911eaa4bbe1aceb/contourpy-1.3.0-cp312-cp312-manylinux_2_17_ppc64le.manylinux2014_ppc64le.whl", hash = "sha256:9c0da700bf58f6e0b65312d0a5e695179a71d0163957fa381bb3c1f72972537c", size = 341735 },
    { url = "https://files.pythonhosted.org/packages/dd/8d/20f7a211a7be966a53f474bc90b1a8202e9844b3f1ef85f3ae45a77151ee/contourpy-1.3.0-cp312-cp312-manylinux_2_17_s390x.manylinux2014_s390x.whl", hash = "sha256:eb8b141bb00fa977d9122636b16aa67d37fd40a3d8b52dd837e536d64b9a4d06", size = 314679 },
    { url = "https://files.pythonhosted.org/packages/6e/be/524e377567defac0e21a46e2a529652d165fed130a0d8a863219303cee18/contourpy-1.3.0-cp312-cp312-manylinux_2_17_x86_64.manylinux2014_x86_64.whl", hash = "sha256:3634b5385c6716c258d0419c46d05c8aa7dc8cb70326c9a4fb66b69ad2b52e09", size = 320549 },
    { url = "https://files.pythonhosted.org/packages/0f/96/fdb2552a172942d888915f3a6663812e9bc3d359d53dafd4289a0fb462f0/contourpy-1.3.0-cp312-cp312-musllinux_1_2_aarch64.whl", hash = "sha256:0dce35502151b6bd35027ac39ba6e5a44be13a68f55735c3612c568cac3805fd", size = 1263068 },
    { url = "https://files.pythonhosted.org/packages/2a/25/632eab595e3140adfa92f1322bf8915f68c932bac468e89eae9974cf1c00/contourpy-1.3.0-cp312-cp312-musllinux_1_2_x86_64.whl", hash = "sha256:aea348f053c645100612b333adc5983d87be69acdc6d77d3169c090d3b01dc35", size = 1322833 },
    { url = "https://files.pythonhosted.org/packages/73/e3/69738782e315a1d26d29d71a550dbbe3eb6c653b028b150f70c1a5f4f229/contourpy-1.3.0-cp312-cp312-win32.whl", hash = "sha256:90f73a5116ad1ba7174341ef3ea5c3150ddf20b024b98fb0c3b29034752c8aeb", size = 172681 },
    { url = "https://files.pythonhosted.org/packages/0c/89/9830ba00d88e43d15e53d64931e66b8792b46eb25e2050a88fec4a0df3d5/contourpy-1.3.0-cp312-cp312-win_amd64.whl", hash = "sha256:b11b39aea6be6764f84360fce6c82211a9db32a7c7de8fa6dd5397cf1d079c3b", size = 218283 },
]

[[package]]
name = "cramjam"
version = "2.8.4"
source = { registry = "https://pypi.org/simple" }
sdist = { url = "https://files.pythonhosted.org/packages/f7/51/bdc5110cb3a9c84b9f63047a8a5031e18e824cc514018ac85e34947f3d41/cramjam-2.8.4.tar.gz", hash = "sha256:ad8bec85b46283330214f4367805e6f56e04ce25a030a2c6a4b127437d006fcf", size = 47522 }
wheels = [
    { url = "https://files.pythonhosted.org/packages/60/a6/97f7a7bf66f1e4dc9959f4669ed3cd24f0181df1233b246a8097acdd966d/cramjam-2.8.4-cp311-cp311-macosx_10_12_x86_64.whl", hash = "sha256:d48fd69224a2f4df187856021f545a65486575cba92bb32a14ccad1ce54584a9", size = 2131327 },
    { url = "https://files.pythonhosted.org/packages/22/88/1857974192723a66cfa786fc5d614c8b0b64f2987b6c987ad501ba53df2a/cramjam-2.8.4-cp311-cp311-macosx_11_0_arm64.whl", hash = "sha256:c53d8dce609607370f01a5db65c79db75db08e9e89cbb9c2a2212b7a3c0b8af3", size = 1903957 },
    { url = "https://files.pythonhosted.org/packages/58/f2/fc51b28cafdaa6bcaa0d6698b8b6cb35ce95a3a250f6a5a27af2e5267809/cramjam-2.8.4-cp311-cp311-manylinux_2_12_i686.manylinux2010_i686.whl", hash = "sha256:d08b8ff282545ab3a414db845e430320555ff7a7eb90517b2c9554e24ca0d763", size = 2236109 },
    { url = "https://files.pythonhosted.org/packages/26/ab/28770781d7d38e5443d0115e0c094518cac2a813840d82bcb251aa83a612/cramjam-2.8.4-cp311-cp311-manylinux_2_17_aarch64.manylinux2014_aarch64.whl", hash = "sha256:ac5fb30cf6c03f72397ead8584592dc071f486c76199c46c28e7de619174ba1f", size = 2080092 },
    { url = "https://files.pythonhosted.org/packages/cd/be/58da9dd4c390f947fba0f068136081148d0ec01e9760c31061ec10066bab/cramjam-2.8.4-cp311-cp311-manylinux_2_17_armv7l.manylinux2014_armv7l.whl", hash = "sha256:0d86cfb2b457a337db4b7c8cf6a9dafc018806750f28b3c27d71b94e2d4379d0", size = 2058352 },
    { url = "https://files.pythonhosted.org/packages/70/ae/bac5c6373c2d85c8e992c966e5efd0542e5ef396eb52ce9521b52a01f42d/cramjam-2.8.4-cp311-cp311-manylinux_2_17_ppc64le.manylinux2014_ppc64le.whl", hash = "sha256:59565a16ce0c71993d3947bdf9301e0d69866c15f37d67d2875809eca998d841", size = 2372991 },
    { url = "https://files.pythonhosted.org/packages/c4/b1/8d13a041d1eef26f17b3fe2b3f9a09400ae38ec0193467973a3e1ccb79f7/cramjam-2.8.4-cp311-cp311-manylinux_2_17_s390x.manylinux2014_s390x.whl", hash = "sha256:6741544b372ba3e6c65db1c44b1a75e48743d091b76a09d7d832b1fb0a0ef518", size = 2702200 },
    { url = "https://files.pythonhosted.org/packages/b1/36/932a4643d8997550fc3fbc48a0ce341bcda601206489d878b3b251dd436a/cramjam-2.8.4-cp311-cp311-manylinux_2_17_x86_64.manylinux2014_x86_64.whl", hash = "sha256:f5f486bacd46f364137f5b164a879821115118d7f866a838429eb10aee59a14b", size = 2339864 },
    { url = "https://files.pythonhosted.org/packages/ee/3e/97b9e45bc66baa2a84b30494dccb86a0e651cd050681ecff3c288bdc6fa4/cramjam-2.8.4-cp311-cp311-musllinux_1_1_aarch64.whl", hash = "sha256:4e02081bfb9998f5ff816f3e984a62ca91835e3483c578812374aaf5cb6ed921", size = 2356015 },
    { url = "https://files.pythonhosted.org/packages/6e/3a/99257473f7ab82e9271407f589ee53859b709a24e2c2c71dc706b97b1ce1/cramjam-2.8.4-cp311-cp311-musllinux_1_1_armv7l.whl", hash = "sha256:1c63e856727726a1ee2a77a12bfccfcd70ee3e5bbe9e6d07bd00be5a1eb6ec10", size = 2369897 },
    { url = "https://files.pythonhosted.org/packages/be/96/b3ace4c8c4dff630712bfdb44e106c040875de0b0b0da7279398514e1958/cramjam-2.8.4-cp311-cp311-musllinux_1_1_i686.whl", hash = "sha256:74fb59137946b691e8987349e9117e2897f3b0484116ad6e2b1b4de0d082430f", size = 2380184 },
    { url = "https://files.pythonhosted.org/packages/1c/b2/84b79091a9dd96c372c7c27528fa86df44240478c33f1eb8f05c37bcdd75/cramjam-2.8.4-cp311-cp311-musllinux_1_1_x86_64.whl", hash = "sha256:c7952e0cd6f37a04983cb027175f91f225d7c30625038b8930b6fd3f00619350", size = 2520280 },
    { url = "https://files.pythonhosted.org/packages/e6/4c/f7f92cb019e37dcd7ff74d22e7e217ed09796efde9af64b75d5f773b7ff8/cramjam-2.8.4-cp311-none-win32.whl", hash = "sha256:2bfd5c442e6031b146a93b1cc37d42c04b6d01bb652c9f123338c482c3943038", size = 1832832 },
    { url = "https://files.pythonhosted.org/packages/40/63/9114af55f1b65ad87160b79de24ffd57bf32198280028ef8dda70bc5c4eb/cramjam-2.8.4-cp311-none-win_amd64.whl", hash = "sha256:73c95cae138bc8f5604bbbc97860f158c4f77e046304dd4f9c9838021d64217a", size = 2098851 },
    { url = "https://files.pythonhosted.org/packages/3e/a6/9c367964ad58a9fa4d96bb6a0162b5d8274b61fa72a050667a7cf5ed83b2/cramjam-2.8.4-cp312-cp312-macosx_10_12_x86_64.whl", hash = "sha256:5056f476917d31c69719883bbe12272288b77ab5ea5ee55fbcbb6c0dd10e52da", size = 2133037 },
    { url = "https://files.pythonhosted.org/packages/8f/e4/49d99e8caa702973659e7f39a4d0f879182bd31306d4489387a415e7a40a/cramjam-2.8.4-cp312-cp312-macosx_11_0_arm64.whl", hash = "sha256:8359d31dca4bd8286e031f1a21f20f62f4e7a4586c407e916fd2de101c719a8b", size = 1907287 },
    { url = "https://files.pythonhosted.org/packages/7b/eb/27bfc65341b1f68fe4d4988a0098fd50db557a037a0b80a25cb735f270ec/cramjam-2.8.4-cp312-cp312-manylinux_2_12_i686.manylinux2010_i686.whl", hash = "sha256:a1aee32556b9f7ecc61c6c4675798153ac511b5b72db9f56d2a8c20c1fa6d563", size = 2242212 },
    { url = "https://files.pythonhosted.org/packages/cf/fb/c030c0c1f9b944bdbe1a57870f339f0a84c98269ae0a43930ea09ab404fe/cramjam-2.8.4-cp312-cp312-manylinux_2_17_aarch64.manylinux2014_aarch64.whl", hash = "sha256:005bfe79ae38ea1df67fd3079089287640c780bf112aab4b6a3a9f12f0bf3c91", size = 2083343 },
    { url = "https://files.pythonhosted.org/packages/6e/f7/eb953142a67197b6db90c10a4ffe5f49151393aa79a2154590640469a40e/cramjam-2.8.4-cp312-cp312-manylinux_2_17_armv7l.manylinux2014_armv7l.whl", hash = "sha256:51662c79c5a2256824f3acca9ccdbeaad3626c90ae46a19ef25f186d70a9ac69", size = 2065346 },
    { url = "https://files.pythonhosted.org/packages/d9/3c/0dc58ad9ae56afab5582e97801611581ccc6afdbb57bccef21cb36649cb2/cramjam-2.8.4-cp312-cp312-manylinux_2_17_ppc64le.manylinux2014_ppc64le.whl", hash = "sha256:1c744148e33002cefd4aaa3641800c0008fa177c8c09230c09d30d6e7ab473a4", size = 2372829 },
    { url = "https://files.pythonhosted.org/packages/75/95/b6d681d2f6a9b4ffd8193af192f03a5e26702f05798730a3634a29df2750/cramjam-2.8.4-cp312-cp312-manylinux_2_17_s390x.manylinux2014_s390x.whl", hash = "sha256:c897d2443cf9f3685a51ecc28c669aad95b6a610de7883647fe450cc742e2ea7", size = 2732983 },
    { url = "https://files.pythonhosted.org/packages/c5/70/bedcef2b37b24d73d3e11da7eb7f5c9cc5083178a5666bd692c5e59dd523/cramjam-2.8.4-cp312-cp312-manylinux_2_17_x86_64.manylinux2014_x86_64.whl", hash = "sha256:741b0c29d701d470243b9cad09a3e21c2ab83190710df680fd84baea1b262089", size = 2301441 },
    { url = "https://files.pythonhosted.org/packages/d2/48/4e89b64f30be2dc7de938299fdfded0000d6ed61dc87bc319a4f2d4fc622/cramjam-2.8.4-cp312-cp312-musllinux_1_1_aarch64.whl", hash = "sha256:4cfc6d838afb90a59d2c721fe8d78c2a333edf5c370b3ce8f9823c49bc52e5d0", size = 2360529 },
    { url = "https://files.pythonhosted.org/packages/b2/4f/5e6ff3ce67178d349dfc5c383b75e7e348a27e44d498bdfa6e4f0bc4dadb/cramjam-2.8.4-cp312-cp312-musllinux_1_1_armv7l.whl", hash = "sha256:977e380a567f1bcdb0f1156820fedc57727c6c639769b846b39ad7fc1be5563b", size = 2374855 },
    { url = "https://files.pythonhosted.org/packages/4a/72/60b349d0c006f87ac5150ba66835a9f7f1a4a48a7648b7dc462d8e8d633b/cramjam-2.8.4-cp312-cp312-musllinux_1_1_i686.whl", hash = "sha256:3f16dea7f430bb8a5cf2e2a8eece5fa7a6e58bffae3913083f6c20de50ce85bd", size = 2385490 },
    { url = "https://files.pythonhosted.org/packages/ab/b3/f81d32b6d421d80347a97437dd02413caef97eef5bf339eac371e98d8860/cramjam-2.8.4-cp312-cp312-musllinux_1_1_x86_64.whl", hash = "sha256:9d25c2ff722e66a55c58b6c325985b2bf342a6592db084557c2956a07d7179d7", size = 2485367 },
    { url = "https://files.pythonhosted.org/packages/a3/5f/270d1dc1c42e62b0ff8774a01fc566ddff7cf8ffec774066fed69beb3a98/cramjam-2.8.4-cp312-none-win32.whl", hash = "sha256:b63bcf4e5f9c6ee027947a22862d054e8ce0fa189a33ccdb07e66ef09291252c", size = 1842747 },
    { url = "https://files.pythonhosted.org/packages/1b/36/9f54f23b5166d67e5a90d367694dbd332690d8ce362854a3baeb00bfe049/cramjam-2.8.4-cp312-none-win_amd64.whl", hash = "sha256:72b9d4c29a51a8656690df2ef6f7823fa27ebc35e051182b6ebef5fef180876f", size = 2111276 },
]

[[package]]
name = "cycler"
version = "0.12.1"
source = { registry = "https://pypi.org/simple" }
sdist = { url = "https://files.pythonhosted.org/packages/a9/95/a3dbbb5028f35eafb79008e7522a75244477d2838f38cbb722248dabc2a8/cycler-0.12.1.tar.gz", hash = "sha256:88bb128f02ba341da8ef447245a9e138fae777f6a23943da4540077d3601eb1c", size = 7615 }
wheels = [
    { url = "https://files.pythonhosted.org/packages/e7/05/c19819d5e3d95294a6f5947fb9b9629efb316b96de511b418c53d245aae6/cycler-0.12.1-py3-none-any.whl", hash = "sha256:85cef7cff222d8644161529808465972e51340599459b8ac3ccbac5a854e0d30", size = 8321 },
]

[[package]]
name = "debugpy"
version = "1.8.6"
source = { registry = "https://pypi.org/simple" }
sdist = { url = "https://files.pythonhosted.org/packages/ce/b3/05c94639560cf0eaef33662ee5102d3e2a8b9e8c527c53190bf7187bacdb/debugpy-1.8.6.zip", hash = "sha256:c931a9371a86784cee25dec8d65bc2dc7a21f3f1552e3833d9ef8f919d22280a", size = 4956612 }
wheels = [
    { url = "https://files.pythonhosted.org/packages/9f/cc/3158aa2c96c677e324981230dfd33087ef4bfb5afb1d9cd40b7a1b35edb2/debugpy-1.8.6-cp311-cp311-macosx_14_0_universal2.whl", hash = "sha256:67479a94cf5fd2c2d88f9615e087fcb4fec169ec780464a3f2ba4a9a2bb79955", size = 2203403 },
    { url = "https://files.pythonhosted.org/packages/d5/9f/5691af62c556392ee45ed9b5c3fde4aaa7cb3b519cc8bea92fc27eab31fc/debugpy-1.8.6-cp311-cp311-manylinux_2_5_x86_64.manylinux1_x86_64.manylinux_2_17_x86_64.manylinux2014_x86_64.whl", hash = "sha256:9fb8653f6cbf1dd0a305ac1aa66ec246002145074ea57933978346ea5afdf70b", size = 3120088 },
    { url = "https://files.pythonhosted.org/packages/5e/3e/e32b36f9a391af4f8ff6b9c068ee822b5e4aa2d9cf4dc0937696e9249fa6/debugpy-1.8.6-cp311-cp311-win32.whl", hash = "sha256:cdaf0b9691879da2d13fa39b61c01887c34558d1ff6e5c30e2eb698f5384cd43", size = 5077329 },
    { url = "https://files.pythonhosted.org/packages/9d/de/ddad801b7fdbe2f97c744b44bb61169c4e0ab48a90f881c8f43b463f206b/debugpy-1.8.6-cp311-cp311-win_amd64.whl", hash = "sha256:43996632bee7435583952155c06881074b9a742a86cee74e701d87ca532fe833", size = 5101373 },
    { url = "https://files.pythonhosted.org/packages/b8/9e/882dae43f281fc4742fd9e5d2e0f5dae77f38d4f345e78bf1ed5e1f6202e/debugpy-1.8.6-cp312-cp312-macosx_14_0_universal2.whl", hash = "sha256:db891b141fc6ee4b5fc6d1cc8035ec329cabc64bdd2ae672b4550c87d4ecb128", size = 2526807 },
    { url = "https://files.pythonhosted.org/packages/77/cf/6c0497f4b092cb4a408dda5ab84750032e5535f994d21eb812086d62094d/debugpy-1.8.6-cp312-cp312-manylinux_2_5_x86_64.manylinux1_x86_64.manylinux_2_17_x86_64.manylinux2014_x86_64.whl", hash = "sha256:567419081ff67da766c898ccf21e79f1adad0e321381b0dfc7a9c8f7a9347972", size = 4162582 },
    { url = "https://files.pythonhosted.org/packages/8e/66/e9c0aef0a5118aeaa6dfccb6d4f388602271cfb37c689da5e7b6168075d2/debugpy-1.8.6-cp312-cp312-win32.whl", hash = "sha256:c9834dfd701a1f6bf0f7f0b8b1573970ae99ebbeee68314116e0ccc5c78eea3c", size = 5193541 },
    { url = "https://files.pythonhosted.org/packages/c2/97/2196c4132c29f7cd8e574bb05a4b03ed35f94e3fcd1f56e72ea9f10732f4/debugpy-1.8.6-cp312-cp312-win_amd64.whl", hash = "sha256:e4ce0570aa4aca87137890d23b86faeadf184924ad892d20c54237bcaab75d8f", size = 5233374 },
    { url = "https://files.pythonhosted.org/packages/05/ce/785925e87ce735cc3da7fb2bd66d8ca83173d8a0b60ce35a59a60b8d636f/debugpy-1.8.6-py2.py3-none-any.whl", hash = "sha256:b48892df4d810eff21d3ef37274f4c60d32cdcafc462ad5647239036b0f0649f", size = 5209208 },
]

[[package]]
name = "decorator"
version = "5.1.1"
source = { registry = "https://pypi.org/simple" }
sdist = { url = "https://files.pythonhosted.org/packages/66/0c/8d907af351aa16b42caae42f9d6aa37b900c67308052d10fdce809f8d952/decorator-5.1.1.tar.gz", hash = "sha256:637996211036b6385ef91435e4fae22989472f9d571faba8927ba8253acbc330", size = 35016 }
wheels = [
    { url = "https://files.pythonhosted.org/packages/d5/50/83c593b07763e1161326b3b8c6686f0f4b0f24d5526546bee538c89837d6/decorator-5.1.1-py3-none-any.whl", hash = "sha256:b8c3f85900b9dc423225913c5aace94729fe1fa9763b38939a95226f02d37186", size = 9073 },
]

[[package]]
name = "defusedxml"
version = "0.7.1"
source = { registry = "https://pypi.org/simple" }
sdist = { url = "https://files.pythonhosted.org/packages/0f/d5/c66da9b79e5bdb124974bfe172b4daf3c984ebd9c2a06e2b8a4dc7331c72/defusedxml-0.7.1.tar.gz", hash = "sha256:1bb3032db185915b62d7c6209c5a8792be6a32ab2fedacc84e01b52c51aa3e69", size = 75520 }
wheels = [
    { url = "https://files.pythonhosted.org/packages/07/6c/aa3f2f849e01cb6a001cd8554a88d4c77c5c1a31c95bdf1cf9301e6d9ef4/defusedxml-0.7.1-py2.py3-none-any.whl", hash = "sha256:a352e7e428770286cc899e2542b6cdaedb2b4953ff269a210103ec58f6198a61", size = 25604 },
]

[[package]]
name = "docopt"
version = "0.6.2"
source = { registry = "https://pypi.org/simple" }
sdist = { url = "https://files.pythonhosted.org/packages/a2/55/8f8cab2afd404cf578136ef2cc5dfb50baa1761b68c9da1fb1e4eed343c9/docopt-0.6.2.tar.gz", hash = "sha256:49b3a825280bd66b3aa83585ef59c4a8c82f2c8a522dbe754a8bc8d08c85c491", size = 25901 }

[[package]]
name = "entrypoints"
version = "0.4"
source = { registry = "https://pypi.org/simple" }
sdist = { url = "https://files.pythonhosted.org/packages/ea/8d/a7121ffe5f402dc015277d2d31eb82d2187334503a011c18f2e78ecbb9b2/entrypoints-0.4.tar.gz", hash = "sha256:b706eddaa9218a19ebcd67b56818f05bb27589b1ca9e8d797b74affad4ccacd4", size = 13974 }
wheels = [
    { url = "https://files.pythonhosted.org/packages/35/a8/365059bbcd4572cbc41de17fd5b682be5868b218c3c5479071865cab9078/entrypoints-0.4-py3-none-any.whl", hash = "sha256:f174b5ff827504fd3cd97cc3f8649f3693f51538c7e4bdf3ef002c8429d42f9f", size = 5294 },
]

[[package]]
name = "executing"
version = "2.1.0"
source = { registry = "https://pypi.org/simple" }
sdist = { url = "https://files.pythonhosted.org/packages/8c/e3/7d45f492c2c4a0e8e0fad57d081a7c8a0286cdd86372b070cca1ec0caa1e/executing-2.1.0.tar.gz", hash = "sha256:8ea27ddd260da8150fa5a708269c4a10e76161e2496ec3e587da9e3c0fe4b9ab", size = 977485 }
wheels = [
    { url = "https://files.pythonhosted.org/packages/b5/fd/afcd0496feca3276f509df3dbd5dae726fcc756f1a08d9e25abe1733f962/executing-2.1.0-py2.py3-none-any.whl", hash = "sha256:8d63781349375b5ebccc3142f4b30350c0cd9c79f921cde38be2be4637e98eaf", size = 25805 },
]

[[package]]
name = "fastjsonschema"
version = "2.20.0"
source = { registry = "https://pypi.org/simple" }
sdist = { url = "https://files.pythonhosted.org/packages/03/3f/3ad5e7be13b4b8b55f4477141885ab2364f65d5f6ad5f7a9daffd634d066/fastjsonschema-2.20.0.tar.gz", hash = "sha256:3d48fc5300ee96f5d116f10fe6f28d938e6008f59a6a025c2649475b87f76a23", size = 373056 }
wheels = [
    { url = "https://files.pythonhosted.org/packages/6d/ca/086311cdfc017ec964b2436fe0c98c1f4efcb7e4c328956a22456e497655/fastjsonschema-2.20.0-py3-none-any.whl", hash = "sha256:5875f0b0fa7a0043a91e93a9b8f793bcbbba9691e7fd83dca95c28ba26d21f0a", size = 23543 },
]

[[package]]
name = "fastparquet"
version = "2024.5.0"
source = { registry = "https://pypi.org/simple" }
dependencies = [
    { name = "cramjam" },
    { name = "fsspec" },
    { name = "numpy" },
    { name = "packaging" },
    { name = "pandas" },
]
sdist = { url = "https://files.pythonhosted.org/packages/39/c5/07a2fabdd57708da09014386051469415600d52eb582f0217d0ba09647d8/fastparquet-2024.5.0.tar.gz", hash = "sha256:dffd1d0ac6e89e31c5b6dacf67a8d299d4afbbcf0bf8b797373904c819c48f51", size = 466889 }
wheels = [
    { url = "https://files.pythonhosted.org/packages/f0/d1/8f95110eb099dd630a756b1cd8b480c5a42715cd2ca481bfac48f38b0c4d/fastparquet-2024.5.0-cp311-cp311-macosx_10_9_universal2.whl", hash = "sha256:56d03b0a291d6a575ab365516c53b4da8e040347f8d43af79be25893c591b38c", size = 910120 },
    { url = "https://files.pythonhosted.org/packages/6f/89/8564d2e0e670aef997d02e9f67a9c7ab86772e423295a33f99578b0dab70/fastparquet-2024.5.0-cp311-cp311-macosx_11_0_arm64.whl", hash = "sha256:784989ee2c251960b8f00dc38c6c730f784712c8e3d08cc7e0ce842055476af1", size = 683489 },
    { url = "https://files.pythonhosted.org/packages/ec/3e/71045851a2d8d3bdbaa197ce6ae648fb351ac88b28d5fa9983e26db3a162/fastparquet-2024.5.0-cp311-cp311-manylinux_2_17_aarch64.manylinux2014_aarch64.whl", hash = "sha256:d20bba5c39139a88d8d6931764b830ba14042742d802238d9edf86d4d765ad7a", size = 1791890 },
    { url = "https://files.pythonhosted.org/packages/6e/72/ff30ab77b4aa4d76f07837a72169764260b2ee221d2e2fa598a9a945334a/fastparquet-2024.5.0-cp311-cp311-manylinux_2_17_x86_64.manylinux2014_x86_64.whl", hash = "sha256:08358d99278c5d3fb523d819fff5c74d572d8f67ebbe2215a2c7bfca7e3664cf", size = 1805236 },
    { url = "https://files.pythonhosted.org/packages/d2/a8/7bb621ac42fc476ed91b6e442674fef7e79e1f99567b34a3c937d2b63e6f/fastparquet-2024.5.0-cp311-cp311-manylinux_2_5_i686.manylinux1_i686.manylinux_2_17_i686.manylinux2014_i686.whl", hash = "sha256:e9de270e17a6ae2f02c716421d60e18d35d4718037f561b3e359989db19f700a", size = 1753725 },
    { url = "https://files.pythonhosted.org/packages/40/4c/9e1406ba1ea3397b288027160735691c66adbc7ac8e7e29b2fabd1a8bb2d/fastparquet-2024.5.0-cp311-cp311-musllinux_1_2_i686.whl", hash = "sha256:ba251231b005c0f3f7e56f6e9cd1939be99b2d810ab5b05039271e260c0196c6", size = 1824029 },
    { url = "https://files.pythonhosted.org/packages/91/92/a62413458ed37f5f45b6f93dfd6b6a78f1fd7da8220f1641422ed277f216/fastparquet-2024.5.0-cp311-cp311-musllinux_1_2_x86_64.whl", hash = "sha256:1496d83d7a77c19abae796e3b582539884fc893d75a3ad4f90df12f8f23a902a", size = 1876542 },
    { url = "https://files.pythonhosted.org/packages/6f/72/8047d08e8717e8b201dc87059776ddcaf15863d7a8c4eb5adf43e87ee00a/fastparquet-2024.5.0-cp311-cp311-win_amd64.whl", hash = "sha256:ea3796c4a38ef8b372a3056b5cef52ca8182fa554fa51c7637c2421e69ee56e5", size = 671982 },
    { url = "https://files.pythonhosted.org/packages/3c/4e/1068ebf0482bac3bfc96209457f952ae5115422763818decec15c948edec/fastparquet-2024.5.0-cp312-cp312-macosx_10_9_universal2.whl", hash = "sha256:e1fa068ef1826bff6d4a9106a6f9e9d6fd20b8b516da4b82d87840cb5fd3947c", size = 915348 },
    { url = "https://files.pythonhosted.org/packages/63/79/7ccc7ad2c215b5468d3fd4a611ca851d94332e16a288e28b073a21c81bf2/fastparquet-2024.5.0-cp312-cp312-macosx_11_0_arm64.whl", hash = "sha256:3a60f7b0b308d6b9f12c642cf5237a05d754926fb31ce865ff7072bceab19fbb", size = 685084 },
    { url = "https://files.pythonhosted.org/packages/ba/82/746e1aefd3dce0c3ef9214d3fae7d675728661294e74016d2bb4c4b4371c/fastparquet-2024.5.0-cp312-cp312-manylinux_2_17_aarch64.manylinux2014_aarch64.whl", hash = "sha256:4e6ac308a2f391ce589c99b8376e7cdfe4241ef5770ac4cf4c1c93f940bda83c", size = 1759729 },
    { url = "https://files.pythonhosted.org/packages/5d/5a/5dc0de7208f33bcd3223836614eab9ba1cfcd69147010827dab1eabea573/fastparquet-2024.5.0-cp312-cp312-manylinux_2_17_x86_64.manylinux2014_x86_64.whl", hash = "sha256:2b3cf7b4eb1b06e87b97a3a5c9124e4b1c08a8903ba017052c5fe2c482414a3d", size = 1781991 },
    { url = "https://files.pythonhosted.org/packages/44/11/d7d7c539992b715449cd8615f2bb06cdd06157218b7f705d51ade7d3a0f4/fastparquet-2024.5.0-cp312-cp312-manylinux_2_5_i686.manylinux1_i686.manylinux_2_17_i686.manylinux2014_i686.whl", hash = "sha256:5626fc72204001b7e82fedb4b02174ecb4e2d4143b38b4ea8d2f9eb65f6b000e", size = 1715744 },
    { url = "https://files.pythonhosted.org/packages/7d/ce/27a706855951cc4d1af74515650649bbc43b3947ed7c7fed5fefb8bbd066/fastparquet-2024.5.0-cp312-cp312-musllinux_1_2_i686.whl", hash = "sha256:c8b2e86fe6488cce0e3d41263bb0296ef9bbb875a2fca09d67d7685640017a66", size = 1797957 },
    { url = "https://files.pythonhosted.org/packages/23/a4/b51b04c6a8e7c15c896316f3f0206d5e1e1c0572c5f776cc0ff88f464095/fastparquet-2024.5.0-cp312-cp312-musllinux_1_2_x86_64.whl", hash = "sha256:2a951106782d51e5ab110beaad29c4aa0537f045711bb0bf146f65aeaed14174", size = 1858262 },
    { url = "https://files.pythonhosted.org/packages/38/4e/e5969a22b9ef1a7095c9dd37de5614b0c497fe36343ad707b8ae15b52ea5/fastparquet-2024.5.0-cp312-cp312-win_amd64.whl", hash = "sha256:cd3473d3e299bfb04c0ac7726cca5d13ee450cc2387ee7fd70587ca150647315", size = 673025 },
]

[[package]]
name = "fonttools"
version = "4.54.1"
source = { registry = "https://pypi.org/simple" }
sdist = { url = "https://files.pythonhosted.org/packages/11/1d/70b58e342e129f9c0ce030029fb4b2b0670084bbbfe1121d008f6a1e361c/fonttools-4.54.1.tar.gz", hash = "sha256:957f669d4922f92c171ba01bef7f29410668db09f6c02111e22b2bce446f3285", size = 3463867 }
wheels = [
    { url = "https://files.pythonhosted.org/packages/aa/2c/8b5d82fe2d9c7f260fb73121418f5e07d4e38c329ea3886a5b0e55586113/fonttools-4.54.1-cp311-cp311-macosx_10_9_universal2.whl", hash = "sha256:5419771b64248484299fa77689d4f3aeed643ea6630b2ea750eeab219588ba20", size = 2768112 },
    { url = "https://files.pythonhosted.org/packages/37/2e/f94118b92f7b6a9ec93840101b64bfdd09f295b266133857e8e852a5c35c/fonttools-4.54.1-cp311-cp311-macosx_11_0_arm64.whl", hash = "sha256:301540e89cf4ce89d462eb23a89464fef50915255ece765d10eee8b2bf9d75b2", size = 2254739 },
    { url = "https://files.pythonhosted.org/packages/45/4b/8a32f56a13e78256192f77d6b65583c43538c7955f5420887bb574b91ddf/fonttools-4.54.1-cp311-cp311-manylinux_2_17_aarch64.manylinux2014_aarch64.whl", hash = "sha256:76ae5091547e74e7efecc3cbf8e75200bc92daaeb88e5433c5e3e95ea8ce5aa7", size = 4879772 },
    { url = "https://files.pythonhosted.org/packages/96/13/748b7f7239893ff0796de11074b0ad8aa4c3da2d9f4d79a128b0b16147f3/fonttools-4.54.1-cp311-cp311-manylinux_2_17_x86_64.manylinux2014_x86_64.whl", hash = "sha256:82834962b3d7c5ca98cb56001c33cf20eb110ecf442725dc5fdf36d16ed1ab07", size = 4927686 },
    { url = "https://files.pythonhosted.org/packages/7c/82/91bc5a378b4a0593fa90ea706f68ce7e9e871c6873e0d91e134d107758db/fonttools-4.54.1-cp311-cp311-musllinux_1_2_aarch64.whl", hash = "sha256:d26732ae002cc3d2ecab04897bb02ae3f11f06dd7575d1df46acd2f7c012a8d8", size = 4890789 },
    { url = "https://files.pythonhosted.org/packages/ea/ca/82be5d4f8b78405cdb3f7f3f1316af5e8db93216121f19da9f684a35beee/fonttools-4.54.1-cp311-cp311-musllinux_1_2_x86_64.whl", hash = "sha256:58974b4987b2a71ee08ade1e7f47f410c367cdfc5a94fabd599c88165f56213a", size = 5061351 },
    { url = "https://files.pythonhosted.org/packages/da/2f/fd6e1b01c80c473c3ac52492dcf8d26cdf5f4a89b4f30875ecfbda55e7ff/fonttools-4.54.1-cp311-cp311-win32.whl", hash = "sha256:ab774fa225238986218a463f3fe151e04d8c25d7de09df7f0f5fce27b1243dbc", size = 2166210 },
    { url = "https://files.pythonhosted.org/packages/63/f1/3a081cd047d83b5966cb0d7ef3fea929ee6eddeb94d8fbfdb2a19bd60cc7/fonttools-4.54.1-cp311-cp311-win_amd64.whl", hash = "sha256:07e005dc454eee1cc60105d6a29593459a06321c21897f769a281ff2d08939f6", size = 2211946 },
    { url = "https://files.pythonhosted.org/packages/27/b6/f9d365932dcefefdcc794985f8846471e60932070c557e0f66ed195fccec/fonttools-4.54.1-cp312-cp312-macosx_10_13_universal2.whl", hash = "sha256:54471032f7cb5fca694b5f1a0aaeba4af6e10ae989df408e0216f7fd6cdc405d", size = 2761873 },
    { url = "https://files.pythonhosted.org/packages/67/9d/cfbfe36e5061a8f68b154454ba2304eb01f40d4ba9b63e41d9058909baed/fonttools-4.54.1-cp312-cp312-macosx_11_0_arm64.whl", hash = "sha256:8fa92cb248e573daab8d032919623cc309c005086d743afb014c836636166f08", size = 2251828 },
    { url = "https://files.pythonhosted.org/packages/90/41/5573e074739efd9227dd23647724f01f6f07ad062fe09d02e91c5549dcf7/fonttools-4.54.1-cp312-cp312-manylinux_2_17_aarch64.manylinux2014_aarch64.whl", hash = "sha256:0a911591200114969befa7f2cb74ac148bce5a91df5645443371aba6d222e263", size = 4792544 },
    { url = "https://files.pythonhosted.org/packages/08/07/aa85cc62abcc940b25d14b542cf585eebf4830032a7f6a1395d696bb3231/fonttools-4.54.1-cp312-cp312-manylinux_2_5_x86_64.manylinux1_x86_64.manylinux_2_17_x86_64.manylinux2014_x86_64.whl", hash = "sha256:93d458c8a6a354dc8b48fc78d66d2a8a90b941f7fec30e94c7ad9982b1fa6bab", size = 4875892 },
    { url = "https://files.pythonhosted.org/packages/47/23/c5726c2615446c498a976bed21c35a242a97eee39930a2655d616ca885cc/fonttools-4.54.1-cp312-cp312-musllinux_1_2_aarch64.whl", hash = "sha256:5eb2474a7c5be8a5331146758debb2669bf5635c021aee00fd7c353558fc659d", size = 4769822 },
    { url = "https://files.pythonhosted.org/packages/8f/7b/87f7f7d35e0732ac67422dfa6f05e2b568fb6ca2dcd7f3e4f500293cfd75/fonttools-4.54.1-cp312-cp312-musllinux_1_2_x86_64.whl", hash = "sha256:c9c563351ddc230725c4bdf7d9e1e92cbe6ae8553942bd1fb2b2ff0884e8b714", size = 5029455 },
    { url = "https://files.pythonhosted.org/packages/e0/09/241aa498587889576838aa73c78d22b70ce06970807a5475d372baa7ccb7/fonttools-4.54.1-cp312-cp312-win32.whl", hash = "sha256:fdb062893fd6d47b527d39346e0c5578b7957dcea6d6a3b6794569370013d9ac", size = 2154411 },
    { url = "https://files.pythonhosted.org/packages/b9/0a/a57caaff3bc880779317cb157e5b49dc47fad54effe027016abd355b0651/fonttools-4.54.1-cp312-cp312-win_amd64.whl", hash = "sha256:e4564cf40cebcb53f3dc825e85910bf54835e8a8b6880d59e5159f0f325e637e", size = 2200412 },
    { url = "https://files.pythonhosted.org/packages/57/5e/de2e6e51cb6894f2f2bc2641f6c845561361b622e96df3cca04df77222c9/fonttools-4.54.1-py3-none-any.whl", hash = "sha256:37cddd62d83dc4f72f7c3f3c2bcf2697e89a30efb152079896544a93907733bd", size = 1096920 },
]

[[package]]
name = "fqdn"
version = "1.5.1"
source = { registry = "https://pypi.org/simple" }
sdist = { url = "https://files.pythonhosted.org/packages/30/3e/a80a8c077fd798951169626cde3e239adeba7dab75deb3555716415bd9b0/fqdn-1.5.1.tar.gz", hash = "sha256:105ed3677e767fb5ca086a0c1f4bb66ebc3c100be518f0e0d755d9eae164d89f", size = 6015 }
wheels = [
    { url = "https://files.pythonhosted.org/packages/cf/58/8acf1b3e91c58313ce5cb67df61001fc9dcd21be4fadb76c1a2d540e09ed/fqdn-1.5.1-py3-none-any.whl", hash = "sha256:3a179af3761e4df6eb2e026ff9e1a3033d3587bf980a0b1b2e1e5d08d7358014", size = 9121 },
]

[[package]]
name = "frozenlist"
version = "1.4.1"
source = { registry = "https://pypi.org/simple" }
sdist = { url = "https://files.pythonhosted.org/packages/cf/3d/2102257e7acad73efc4a0c306ad3953f68c504c16982bbdfee3ad75d8085/frozenlist-1.4.1.tar.gz", hash = "sha256:c037a86e8513059a2613aaba4d817bb90b9d9b6b69aace3ce9c877e8c8ed402b", size = 37820 }
wheels = [
    { url = "https://files.pythonhosted.org/packages/01/bc/8d33f2d84b9368da83e69e42720cff01c5e199b5a868ba4486189a4d8fa9/frozenlist-1.4.1-cp311-cp311-macosx_10_9_universal2.whl", hash = "sha256:a0cb6f11204443f27a1628b0e460f37fb30f624be6051d490fa7d7e26d4af3d0", size = 97060 },
    { url = "https://files.pythonhosted.org/packages/af/b2/904500d6a162b98a70e510e743e7ea992241b4f9add2c8063bf666ca21df/frozenlist-1.4.1-cp311-cp311-macosx_10_9_x86_64.whl", hash = "sha256:b46c8ae3a8f1f41a0d2ef350c0b6e65822d80772fe46b653ab6b6274f61d4a49", size = 55347 },
    { url = "https://files.pythonhosted.org/packages/5b/9c/f12b69997d3891ddc0d7895999a00b0c6a67f66f79498c0e30f27876435d/frozenlist-1.4.1-cp311-cp311-macosx_11_0_arm64.whl", hash = "sha256:fde5bd59ab5357e3853313127f4d3565fc7dad314a74d7b5d43c22c6a5ed2ced", size = 53374 },
    { url = "https://files.pythonhosted.org/packages/ac/6e/e0322317b7c600ba21dec224498c0c5959b2bce3865277a7c0badae340a9/frozenlist-1.4.1-cp311-cp311-manylinux_2_17_aarch64.manylinux2014_aarch64.whl", hash = "sha256:722e1124aec435320ae01ee3ac7bec11a5d47f25d0ed6328f2273d287bc3abb0", size = 273288 },
    { url = "https://files.pythonhosted.org/packages/a7/76/180ee1b021568dad5b35b7678616c24519af130ed3fa1e0f1ed4014e0f93/frozenlist-1.4.1-cp311-cp311-manylinux_2_17_ppc64le.manylinux2014_ppc64le.whl", hash = "sha256:2471c201b70d58a0f0c1f91261542a03d9a5e088ed3dc6c160d614c01649c106", size = 284737 },
    { url = "https://files.pythonhosted.org/packages/05/08/40159d706a6ed983c8aca51922a93fc69f3c27909e82c537dd4054032674/frozenlist-1.4.1-cp311-cp311-manylinux_2_17_s390x.manylinux2014_s390x.whl", hash = "sha256:c757a9dd70d72b076d6f68efdbb9bc943665ae954dad2801b874c8c69e185068", size = 280267 },
    { url = "https://files.pythonhosted.org/packages/e0/18/9f09f84934c2b2aa37d539a322267939770362d5495f37783440ca9c1b74/frozenlist-1.4.1-cp311-cp311-manylinux_2_5_i686.manylinux1_i686.manylinux_2_17_i686.manylinux2014_i686.whl", hash = "sha256:f146e0911cb2f1da549fc58fc7bcd2b836a44b79ef871980d605ec392ff6b0d2", size = 258778 },
    { url = "https://files.pythonhosted.org/packages/b3/c9/0bc5ee7e1f5cc7358ab67da0b7dfe60fbd05c254cea5c6108e7d1ae28c63/frozenlist-1.4.1-cp311-cp311-manylinux_2_5_x86_64.manylinux1_x86_64.manylinux_2_17_x86_64.manylinux2014_x86_64.whl", hash = "sha256:4f9c515e7914626b2a2e1e311794b4c35720a0be87af52b79ff8e1429fc25f19", size = 272276 },
    { url = "https://files.pythonhosted.org/packages/12/5d/147556b73a53ad4df6da8bbb50715a66ac75c491fdedac3eca8b0b915345/frozenlist-1.4.1-cp311-cp311-musllinux_1_1_aarch64.whl", hash = "sha256:c302220494f5c1ebeb0912ea782bcd5e2f8308037b3c7553fad0e48ebad6ad82", size = 272424 },
    { url = "https://files.pythonhosted.org/packages/83/61/2087bbf24070b66090c0af922685f1d0596c24bb3f3b5223625bdeaf03ca/frozenlist-1.4.1-cp311-cp311-musllinux_1_1_i686.whl", hash = "sha256:442acde1e068288a4ba7acfe05f5f343e19fac87bfc96d89eb886b0363e977ec", size = 260881 },
    { url = "https://files.pythonhosted.org/packages/a8/be/a235bc937dd803258a370fe21b5aa2dd3e7bfe0287a186a4bec30c6cccd6/frozenlist-1.4.1-cp311-cp311-musllinux_1_1_ppc64le.whl", hash = "sha256:1b280e6507ea8a4fa0c0a7150b4e526a8d113989e28eaaef946cc77ffd7efc0a", size = 282327 },
    { url = "https://files.pythonhosted.org/packages/5d/e7/b2469e71f082948066b9382c7b908c22552cc705b960363c390d2e23f587/frozenlist-1.4.1-cp311-cp311-musllinux_1_1_s390x.whl", hash = "sha256:fe1a06da377e3a1062ae5fe0926e12b84eceb8a50b350ddca72dc85015873f74", size = 281502 },
    { url = "https://files.pythonhosted.org/packages/db/1b/6a5b970e55dffc1a7d0bb54f57b184b2a2a2ad0b7bca16a97ca26d73c5b5/frozenlist-1.4.1-cp311-cp311-musllinux_1_1_x86_64.whl", hash = "sha256:db9e724bebd621d9beca794f2a4ff1d26eed5965b004a97f1f1685a173b869c2", size = 272292 },
    { url = "https://files.pythonhosted.org/packages/1a/05/ebad68130e6b6eb9b287dacad08ea357c33849c74550c015b355b75cc714/frozenlist-1.4.1-cp311-cp311-win32.whl", hash = "sha256:e774d53b1a477a67838a904131c4b0eef6b3d8a651f8b138b04f748fccfefe17", size = 44446 },
    { url = "https://files.pythonhosted.org/packages/b3/21/c5aaffac47fd305d69df46cfbf118768cdf049a92ee6b0b5cb029d449dcf/frozenlist-1.4.1-cp311-cp311-win_amd64.whl", hash = "sha256:fb3c2db03683b5767dedb5769b8a40ebb47d6f7f45b1b3e3b4b51ec8ad9d9825", size = 50459 },
    { url = "https://files.pythonhosted.org/packages/b4/db/4cf37556a735bcdb2582f2c3fa286aefde2322f92d3141e087b8aeb27177/frozenlist-1.4.1-cp312-cp312-macosx_10_9_universal2.whl", hash = "sha256:1979bc0aeb89b33b588c51c54ab0161791149f2461ea7c7c946d95d5f93b56ae", size = 93937 },
    { url = "https://files.pythonhosted.org/packages/46/03/69eb64642ca8c05f30aa5931d6c55e50b43d0cd13256fdd01510a1f85221/frozenlist-1.4.1-cp312-cp312-macosx_10_9_x86_64.whl", hash = "sha256:cc7b01b3754ea68a62bd77ce6020afaffb44a590c2289089289363472d13aedb", size = 53656 },
    { url = "https://files.pythonhosted.org/packages/3f/ab/c543c13824a615955f57e082c8a5ee122d2d5368e80084f2834e6f4feced/frozenlist-1.4.1-cp312-cp312-macosx_11_0_arm64.whl", hash = "sha256:c9c92be9fd329ac801cc420e08452b70e7aeab94ea4233a4804f0915c14eba9b", size = 51868 },
    { url = "https://files.pythonhosted.org/packages/a9/b8/438cfd92be2a124da8259b13409224d9b19ef8f5a5b2507174fc7e7ea18f/frozenlist-1.4.1-cp312-cp312-manylinux_2_17_aarch64.manylinux2014_aarch64.whl", hash = "sha256:5c3894db91f5a489fc8fa6a9991820f368f0b3cbdb9cd8849547ccfab3392d86", size = 280652 },
    { url = "https://files.pythonhosted.org/packages/54/72/716a955521b97a25d48315c6c3653f981041ce7a17ff79f701298195bca3/frozenlist-1.4.1-cp312-cp312-manylinux_2_17_ppc64le.manylinux2014_ppc64le.whl", hash = "sha256:ba60bb19387e13597fb059f32cd4d59445d7b18b69a745b8f8e5db0346f33480", size = 286739 },
    { url = "https://files.pythonhosted.org/packages/65/d8/934c08103637567084568e4d5b4219c1016c60b4d29353b1a5b3587827d6/frozenlist-1.4.1-cp312-cp312-manylinux_2_17_s390x.manylinux2014_s390x.whl", hash = "sha256:8aefbba5f69d42246543407ed2461db31006b0f76c4e32dfd6f42215a2c41d09", size = 289447 },
    { url = "https://files.pythonhosted.org/packages/70/bb/d3b98d83ec6ef88f9bd63d77104a305d68a146fd63a683569ea44c3085f6/frozenlist-1.4.1-cp312-cp312-manylinux_2_5_i686.manylinux1_i686.manylinux_2_17_i686.manylinux2014_i686.whl", hash = "sha256:780d3a35680ced9ce682fbcf4cb9c2bad3136eeff760ab33707b71db84664e3a", size = 265466 },
    { url = "https://files.pythonhosted.org/packages/0b/f2/b8158a0f06faefec33f4dff6345a575c18095a44e52d4f10c678c137d0e0/frozenlist-1.4.1-cp312-cp312-manylinux_2_5_x86_64.manylinux1_x86_64.manylinux_2_17_x86_64.manylinux2014_x86_64.whl", hash = "sha256:9acbb16f06fe7f52f441bb6f413ebae6c37baa6ef9edd49cdd567216da8600cd", size = 281530 },
    { url = "https://files.pythonhosted.org/packages/ea/a2/20882c251e61be653764038ece62029bfb34bd5b842724fff32a5b7a2894/frozenlist-1.4.1-cp312-cp312-musllinux_1_1_aarch64.whl", hash = "sha256:23b701e65c7b36e4bf15546a89279bd4d8675faabc287d06bbcfac7d3c33e1e6", size = 281295 },
    { url = "https://files.pythonhosted.org/packages/4c/f9/8894c05dc927af2a09663bdf31914d4fb5501653f240a5bbaf1e88cab1d3/frozenlist-1.4.1-cp312-cp312-musllinux_1_1_i686.whl", hash = "sha256:3e0153a805a98f5ada7e09826255ba99fb4f7524bb81bf6b47fb702666484ae1", size = 268054 },
    { url = "https://files.pythonhosted.org/packages/37/ff/a613e58452b60166507d731812f3be253eb1229808e59980f0405d1eafbf/frozenlist-1.4.1-cp312-cp312-musllinux_1_1_ppc64le.whl", hash = "sha256:dd9b1baec094d91bf36ec729445f7769d0d0cf6b64d04d86e45baf89e2b9059b", size = 286904 },
    { url = "https://files.pythonhosted.org/packages/cc/6e/0091d785187f4c2020d5245796d04213f2261ad097e0c1cf35c44317d517/frozenlist-1.4.1-cp312-cp312-musllinux_1_1_s390x.whl", hash = "sha256:1a4471094e146b6790f61b98616ab8e44f72661879cc63fa1049d13ef711e71e", size = 290754 },
    { url = "https://files.pythonhosted.org/packages/a5/c2/e42ad54bae8bcffee22d1e12a8ee6c7717f7d5b5019261a8c861854f4776/frozenlist-1.4.1-cp312-cp312-musllinux_1_1_x86_64.whl", hash = "sha256:5667ed53d68d91920defdf4035d1cdaa3c3121dc0b113255124bcfada1cfa1b8", size = 282602 },
    { url = "https://files.pythonhosted.org/packages/b6/61/56bad8cb94f0357c4bc134acc30822e90e203b5cb8ff82179947de90c17f/frozenlist-1.4.1-cp312-cp312-win32.whl", hash = "sha256:beee944ae828747fd7cb216a70f120767fc9f4f00bacae8543c14a6831673f89", size = 44063 },
    { url = "https://files.pythonhosted.org/packages/3e/dc/96647994a013bc72f3d453abab18340b7f5e222b7b7291e3697ca1fcfbd5/frozenlist-1.4.1-cp312-cp312-win_amd64.whl", hash = "sha256:64536573d0a2cb6e625cf309984e2d873979709f2cf22839bf2d61790b448ad5", size = 50452 },
    { url = "https://files.pythonhosted.org/packages/83/10/466fe96dae1bff622021ee687f68e5524d6392b0a2f80d05001cd3a451ba/frozenlist-1.4.1-py3-none-any.whl", hash = "sha256:04ced3e6a46b4cfffe20f9ae482818e34eba9b5fb0ce4056e4cc9b6e212d09b7", size = 11552 },
]

[[package]]
name = "fsspec"
version = "2024.9.0"
source = { registry = "https://pypi.org/simple" }
sdist = { url = "https://files.pythonhosted.org/packages/62/7c/12b0943011daaaa9c35c2a2e22e5eb929ac90002f08f1259d69aedad84de/fsspec-2024.9.0.tar.gz", hash = "sha256:4b0afb90c2f21832df142f292649035d80b421f60a9e1c027802e5a0da2b04e8", size = 286206 }
wheels = [
    { url = "https://files.pythonhosted.org/packages/1d/a0/6aaea0c2fbea2f89bfd5db25fb1e3481896a423002ebe4e55288907a97a3/fsspec-2024.9.0-py3-none-any.whl", hash = "sha256:a0947d552d8a6efa72cc2c730b12c41d043509156966cca4fb157b0f2a0c574b", size = 179253 },
]

[[package]]
name = "google-api-core"
version = "2.21.0"
source = { registry = "https://pypi.org/simple" }
dependencies = [
    { name = "google-auth" },
    { name = "googleapis-common-protos" },
    { name = "proto-plus" },
    { name = "protobuf" },
    { name = "requests" },
]
sdist = { url = "https://files.pythonhosted.org/packages/28/c8/046abf3ea11ec9cc3ea6d95e235a51161039d4a558484a997df60f9c51e9/google_api_core-2.21.0.tar.gz", hash = "sha256:4a152fd11a9f774ea606388d423b68aa7e6d6a0ffe4c8266f74979613ec09f81", size = 159313 }
wheels = [
    { url = "https://files.pythonhosted.org/packages/6a/ef/79fa8388c95edbd8fe36c763259dade36e5cb562dcf3e85c0e32070dc9b0/google_api_core-2.21.0-py3-none-any.whl", hash = "sha256:6869eacb2a37720380ba5898312af79a4d30b8bca1548fb4093e0697dc4bdf5d", size = 156437 },
]

[[package]]
name = "google-auth"
version = "2.35.0"
source = { registry = "https://pypi.org/simple" }
dependencies = [
    { name = "cachetools" },
    { name = "pyasn1-modules" },
    { name = "rsa" },
]
sdist = { url = "https://files.pythonhosted.org/packages/a1/37/c854a8b1b1020cf042db3d67577c6f84cd1e8ff6515e4f5498ae9e444ea5/google_auth-2.35.0.tar.gz", hash = "sha256:f4c64ed4e01e8e8b646ef34c018f8bf3338df0c8e37d8b3bba40e7f574a3278a", size = 267223 }
wheels = [
    { url = "https://files.pythonhosted.org/packages/27/1f/3a72917afcb0d5cd842cbccb81bf7a8a7b45b4c66d8dc4556ccb3b016bfc/google_auth-2.35.0-py2.py3-none-any.whl", hash = "sha256:25df55f327ef021de8be50bad0dfd4a916ad0de96da86cd05661c9297723ad3f", size = 208968 },
]

[[package]]
name = "google-cloud-core"
version = "2.4.1"
source = { registry = "https://pypi.org/simple" }
dependencies = [
    { name = "google-api-core" },
    { name = "google-auth" },
]
sdist = { url = "https://files.pythonhosted.org/packages/b8/1f/9d1e0ba6919668608570418a9a51e47070ac15aeff64261fb092d8be94c0/google-cloud-core-2.4.1.tar.gz", hash = "sha256:9b7749272a812bde58fff28868d0c5e2f585b82f37e09a1f6ed2d4d10f134073", size = 35587 }
wheels = [
    { url = "https://files.pythonhosted.org/packages/5e/0f/2e2061e3fbcb9d535d5da3f58cc8de4947df1786fe6a1355960feb05a681/google_cloud_core-2.4.1-py2.py3-none-any.whl", hash = "sha256:a9e6a4422b9ac5c29f79a0ede9485473338e2ce78d91f2370c01e730eab22e61", size = 29233 },
]

[[package]]
name = "google-cloud-storage"
version = "2.18.2"
source = { registry = "https://pypi.org/simple" }
dependencies = [
    { name = "google-api-core" },
    { name = "google-auth" },
    { name = "google-cloud-core" },
    { name = "google-crc32c" },
    { name = "google-resumable-media" },
    { name = "requests" },
]
sdist = { url = "https://files.pythonhosted.org/packages/d6/b7/1554cdeb55d9626a4b8720746cba8119af35527b12e1780164f9ba0f659a/google_cloud_storage-2.18.2.tar.gz", hash = "sha256:aaf7acd70cdad9f274d29332673fcab98708d0e1f4dceb5a5356aaef06af4d99", size = 5532864 }
wheels = [
    { url = "https://files.pythonhosted.org/packages/fc/da/95db7bd4f0bd1644378ac1702c565c0210b004754d925a74f526a710c087/google_cloud_storage-2.18.2-py2.py3-none-any.whl", hash = "sha256:97a4d45c368b7d401ed48c4fdfe86e1e1cb96401c9e199e419d289e2c0370166", size = 130466 },
]

[[package]]
name = "google-crc32c"
version = "1.6.0"
source = { registry = "https://pypi.org/simple" }
sdist = { url = "https://files.pythonhosted.org/packages/67/72/c3298da1a3773102359c5a78f20dae8925f5ea876e37354415f68594a6fb/google_crc32c-1.6.0.tar.gz", hash = "sha256:6eceb6ad197656a1ff49ebfbbfa870678c75be4344feb35ac1edf694309413dc", size = 14472 }
wheels = [
    { url = "https://files.pythonhosted.org/packages/7d/14/ab47972ac79b6e7b03c8be3a7ef44b530a60e69555668dbbf08fc5692a98/google_crc32c-1.6.0-cp311-cp311-macosx_12_0_arm64.whl", hash = "sha256:f7a1fc29803712f80879b0806cb83ab24ce62fc8daf0569f2204a0cfd7f68ed4", size = 30267 },
    { url = "https://files.pythonhosted.org/packages/54/7d/738cb0d25ee55629e7d07da686decf03864a366e5e863091a97b7bd2b8aa/google_crc32c-1.6.0-cp311-cp311-macosx_12_0_x86_64.whl", hash = "sha256:40b05ab32a5067525670880eb5d169529089a26fe35dce8891127aeddc1950e8", size = 30112 },
    { url = "https://files.pythonhosted.org/packages/3e/6d/33ca50cbdeec09c31bb5dac277c90994edee975662a4c890bda7ffac90ef/google_crc32c-1.6.0-cp311-cp311-manylinux_2_17_aarch64.manylinux2014_aarch64.whl", hash = "sha256:a9e4b426c3702f3cd23b933436487eb34e01e00327fac20c9aebb68ccf34117d", size = 32861 },
    { url = "https://files.pythonhosted.org/packages/67/1e/4870896fc81ec77b1b5ebae7fdd680d5a4d40e19a4b6d724032f996ca77a/google_crc32c-1.6.0-cp311-cp311-manylinux_2_17_x86_64.manylinux2014_x86_64.whl", hash = "sha256:51c4f54dd8c6dfeb58d1df5e4f7f97df8abf17a36626a217f169893d1d7f3e9f", size = 32490 },
    { url = "https://files.pythonhosted.org/packages/00/9c/f5f5af3ddaa7a639d915f8f58b09bbb8d1db90ecd0459b62cd430eb9a4b6/google_crc32c-1.6.0-cp311-cp311-win_amd64.whl", hash = "sha256:bb8b3c75bd157010459b15222c3fd30577042a7060e29d42dabce449c087f2b3", size = 33446 },
    { url = "https://files.pythonhosted.org/packages/cf/41/65a91657d6a8123c6c12f9aac72127b6ac76dda9e2ba1834026a842eb77c/google_crc32c-1.6.0-cp312-cp312-macosx_12_0_arm64.whl", hash = "sha256:ed767bf4ba90104c1216b68111613f0d5926fb3780660ea1198fc469af410e9d", size = 30268 },
    { url = "https://files.pythonhosted.org/packages/59/d0/ee743a267c7d5c4bb8bd865f7d4c039505f1c8a4b439df047fdc17be9769/google_crc32c-1.6.0-cp312-cp312-macosx_12_0_x86_64.whl", hash = "sha256:62f6d4a29fea082ac4a3c9be5e415218255cf11684ac6ef5488eea0c9132689b", size = 30113 },
    { url = "https://files.pythonhosted.org/packages/25/53/e5e449c368dd26ade5fb2bb209e046d4309ed0623be65b13f0ce026cb520/google_crc32c-1.6.0-cp312-cp312-manylinux_2_17_aarch64.manylinux2014_aarch64.whl", hash = "sha256:c87d98c7c4a69066fd31701c4e10d178a648c2cac3452e62c6b24dc51f9fcc00", size = 32995 },
    { url = "https://files.pythonhosted.org/packages/52/12/9bf6042d5b0ac8c25afed562fb78e51b0641474097e4139e858b45de40a5/google_crc32c-1.6.0-cp312-cp312-manylinux_2_17_x86_64.manylinux2014_x86_64.whl", hash = "sha256:bd5e7d2445d1a958c266bfa5d04c39932dc54093fa391736dbfdb0f1929c1fb3", size = 32614 },
    { url = "https://files.pythonhosted.org/packages/76/29/fc20f5ec36eac1eea0d0b2de4118c774c5f59c513f2a8630d4db6991f3e0/google_crc32c-1.6.0-cp312-cp312-win_amd64.whl", hash = "sha256:7aec8e88a3583515f9e0957fe4f5f6d8d4997e36d0f61624e70469771584c760", size = 33445 },
]

[[package]]
name = "google-resumable-media"
version = "2.7.2"
source = { registry = "https://pypi.org/simple" }
dependencies = [
    { name = "google-crc32c" },
]
sdist = { url = "https://files.pythonhosted.org/packages/58/5a/0efdc02665dca14e0837b62c8a1a93132c264bd02054a15abb2218afe0ae/google_resumable_media-2.7.2.tar.gz", hash = "sha256:5280aed4629f2b60b847b0d42f9857fd4935c11af266744df33d8074cae92fe0", size = 2163099 }
wheels = [
    { url = "https://files.pythonhosted.org/packages/82/35/b8d3baf8c46695858cb9d8835a53baa1eeb9906ddaf2f728a5f5b640fd1e/google_resumable_media-2.7.2-py2.py3-none-any.whl", hash = "sha256:3ce7551e9fe6d99e9a126101d2536612bb73486721951e9562fee0f90c6ababa", size = 81251 },
]

[[package]]
name = "googleapis-common-protos"
version = "1.65.0"
source = { registry = "https://pypi.org/simple" }
dependencies = [
    { name = "protobuf" },
]
sdist = { url = "https://files.pythonhosted.org/packages/53/3b/1599ceafa875ffb951480c8c74f4b77646a6b80e80970698f2aa93c216ce/googleapis_common_protos-1.65.0.tar.gz", hash = "sha256:334a29d07cddc3aa01dee4988f9afd9b2916ee2ff49d6b757155dc0d197852c0", size = 113657 }
wheels = [
    { url = "https://files.pythonhosted.org/packages/ec/08/49bfe7cf737952cc1a9c43e80cc258ed45dad7f183c5b8276fc94cb3862d/googleapis_common_protos-1.65.0-py2.py3-none-any.whl", hash = "sha256:2972e6c496f435b92590fd54045060867f3fe9be2c82ab148fc8885035479a63", size = 220890 },
]

[[package]]
name = "gprofiler-official"
version = "1.0.0"
source = { registry = "https://pypi.org/simple" }
dependencies = [
    { name = "requests" },
]
sdist = { url = "https://files.pythonhosted.org/packages/ec/c1/d9252620d09a064247d1623ebc4732d624921a2ed80a677f8b9ce61810dd/gprofiler-official-1.0.0.tar.gz", hash = "sha256:5015b47f10fbdcb59c57e342e815c9c07afbe57cd3984154f75b845ddef2445d", size = 9584 }
wheels = [
    { url = "https://files.pythonhosted.org/packages/df/1b/5a87c1a1da8f601c00a0ce4dedb5aab8a5cad6a0f4a5062c4da22a045072/gprofiler_official-1.0.0-py3-none-any.whl", hash = "sha256:c582baf728e5a6cddac964e4085ca385e082c4ef0279e3af1a16a9af07ab5395", size = 9277 },
]

[[package]]
name = "h11"
version = "0.14.0"
source = { registry = "https://pypi.org/simple" }
sdist = { url = "https://files.pythonhosted.org/packages/f5/38/3af3d3633a34a3316095b39c8e8fb4853a28a536e55d347bd8d8e9a14b03/h11-0.14.0.tar.gz", hash = "sha256:8f19fbbe99e72420ff35c00b27a34cb9937e902a8b810e2c88300c6f0a3b699d", size = 100418 }
wheels = [
    { url = "https://files.pythonhosted.org/packages/95/04/ff642e65ad6b90db43e668d70ffb6736436c7ce41fcc549f4e9472234127/h11-0.14.0-py3-none-any.whl", hash = "sha256:e3fe4ac4b851c468cc8363d500db52c2ead036020723024a109d37346efaa761", size = 58259 },
]

[[package]]
name = "h5py"
version = "3.11.0"
source = { registry = "https://pypi.org/simple" }
dependencies = [
    { name = "numpy" },
]
sdist = { url = "https://files.pythonhosted.org/packages/52/8f/e557819155a282da36fb21f8de4730cfd10a964b52b3ae8d20157ac1c668/h5py-3.11.0.tar.gz", hash = "sha256:7b7e8f78072a2edec87c9836f25f34203fd492a4475709a18b417a33cfb21fa9", size = 406519 }
wheels = [
    { url = "https://files.pythonhosted.org/packages/a0/52/38bb74cc4362738cc7ef819503fc54d70f0c3a7378519ccb0ac309389122/h5py-3.11.0-cp311-cp311-macosx_10_9_x86_64.whl", hash = "sha256:bbd732a08187a9e2a6ecf9e8af713f1d68256ee0f7c8b652a32795670fb481ba", size = 3489913 },
    { url = "https://files.pythonhosted.org/packages/f0/af/dfbea0c69fe725e9e77259d42f4e14eb582eb094200aaf697feb36f513d8/h5py-3.11.0-cp311-cp311-macosx_11_0_arm64.whl", hash = "sha256:75bd7b3d93fbeee40860fd70cdc88df4464e06b70a5ad9ce1446f5f32eb84007", size = 2946912 },
    { url = "https://files.pythonhosted.org/packages/af/26/f231ee425c8df93c1abbead3d90ea4a5ff3d6aa49e0edfd3b4c017e74844/h5py-3.11.0-cp311-cp311-manylinux_2_17_x86_64.manylinux2014_x86_64.whl", hash = "sha256:52c416f8eb0daae39dabe71415cb531f95dce2d81e1f61a74537a50c63b28ab3", size = 5420165 },
    { url = "https://files.pythonhosted.org/packages/d8/5e/b7b83cfe60504cc4d24746aed04353af7ea8ec104e597e5ae71b8d0390cb/h5py-3.11.0-cp311-cp311-win_amd64.whl", hash = "sha256:083e0329ae534a264940d6513f47f5ada617da536d8dccbafc3026aefc33c90e", size = 2979079 },
    { url = "https://files.pythonhosted.org/packages/58/a9/2655d4b8355d0ee783dc89dd40b5f0780e6f54a4c9b60721dc235fd6c457/h5py-3.11.0-cp312-cp312-macosx_10_9_x86_64.whl", hash = "sha256:a76cae64080210389a571c7d13c94a1a6cf8cb75153044fd1f822a962c97aeab", size = 3466468 },
    { url = "https://files.pythonhosted.org/packages/9d/3f/cf80ef55e0a9b18aae96c763fbd275c54d0723e0f2cc54f954f87cc5c69a/h5py-3.11.0-cp312-cp312-macosx_11_0_arm64.whl", hash = "sha256:f3736fe21da2b7d8a13fe8fe415f1272d2a1ccdeff4849c1421d2fb30fd533bc", size = 2943214 },
    { url = "https://files.pythonhosted.org/packages/db/7e/fedac8bb8c4729409e2dec5e4136a289116d701d54f69ce73c5617afc5f0/h5py-3.11.0-cp312-cp312-manylinux_2_17_x86_64.manylinux2014_x86_64.whl", hash = "sha256:aa6ae84a14103e8dc19266ef4c3e5d7c00b68f21d07f2966f0ca7bdb6c2761fb", size = 5378375 },
    { url = "https://files.pythonhosted.org/packages/2b/b2/0ee327933ffa37af1fc7915df7fc067e6009adcd8445d55ad07a9bec11b5/h5py-3.11.0-cp312-cp312-win_amd64.whl", hash = "sha256:21dbdc5343f53b2e25404673c4f00a3335aef25521bd5fa8c707ec3833934892", size = 2970991 },
]

[[package]]
name = "httpcore"
version = "1.0.5"
source = { registry = "https://pypi.org/simple" }
dependencies = [
    { name = "certifi" },
    { name = "h11" },
]
sdist = { url = "https://files.pythonhosted.org/packages/17/b0/5e8b8674f8d203335a62fdfcfa0d11ebe09e23613c3391033cbba35f7926/httpcore-1.0.5.tar.gz", hash = "sha256:34a38e2f9291467ee3b44e89dd52615370e152954ba21721378a87b2960f7a61", size = 83234 }
wheels = [
    { url = "https://files.pythonhosted.org/packages/78/d4/e5d7e4f2174f8a4d63c8897d79eb8fe2503f7ecc03282fee1fa2719c2704/httpcore-1.0.5-py3-none-any.whl", hash = "sha256:421f18bac248b25d310f3cacd198d55b8e6125c107797b609ff9b7a6ba7991b5", size = 77926 },
]

[[package]]
name = "httpx"
version = "0.27.2"
source = { registry = "https://pypi.org/simple" }
dependencies = [
    { name = "anyio" },
    { name = "certifi" },
    { name = "httpcore" },
    { name = "idna" },
    { name = "sniffio" },
]
sdist = { url = "https://files.pythonhosted.org/packages/78/82/08f8c936781f67d9e6b9eeb8a0c8b4e406136ea4c3d1f89a5db71d42e0e6/httpx-0.27.2.tar.gz", hash = "sha256:f7c2be1d2f3c3c3160d441802406b206c2b76f5947b11115e6df10c6c65e66c2", size = 144189 }
wheels = [
    { url = "https://files.pythonhosted.org/packages/56/95/9377bcb415797e44274b51d46e3249eba641711cf3348050f76ee7b15ffc/httpx-0.27.2-py3-none-any.whl", hash = "sha256:7bb2708e112d8fdd7829cd4243970f0c223274051cb35ee80c03301ee29a3df0", size = 76395 },
]

[[package]]
name = "idna"
version = "3.10"
source = { registry = "https://pypi.org/simple" }
sdist = { url = "https://files.pythonhosted.org/packages/f1/70/7703c29685631f5a7590aa73f1f1d3fa9a380e654b86af429e0934a32f7d/idna-3.10.tar.gz", hash = "sha256:12f65c9b470abda6dc35cf8e63cc574b1c52b11df2c86030af0ac09b01b13ea9", size = 190490 }
wheels = [
    { url = "https://files.pythonhosted.org/packages/76/c6/c88e154df9c4e1a2a66ccf0005a88dfb2650c1dffb6f5ce603dfbd452ce3/idna-3.10-py3-none-any.whl", hash = "sha256:946d195a0d259cbba61165e88e65941f16e9b36ea6ddb97f00452bae8b1287d3", size = 70442 },
]

[[package]]
name = "importlib-metadata"
version = "8.5.0"
source = { registry = "https://pypi.org/simple" }
dependencies = [
    { name = "zipp" },
]
sdist = { url = "https://files.pythonhosted.org/packages/cd/12/33e59336dca5be0c398a7482335911a33aa0e20776128f038019f1a95f1b/importlib_metadata-8.5.0.tar.gz", hash = "sha256:71522656f0abace1d072b9e5481a48f07c138e00f079c38c8f883823f9c26bd7", size = 55304 }
wheels = [
    { url = "https://files.pythonhosted.org/packages/a0/d9/a1e041c5e7caa9a05c925f4bdbdfb7f006d1f74996af53467bc394c97be7/importlib_metadata-8.5.0-py3-none-any.whl", hash = "sha256:45e54197d28b7a7f1559e60b95e7c567032b602131fbd588f1497f47880aa68b", size = 26514 },
]

[[package]]
name = "iniconfig"
version = "2.0.0"
source = { registry = "https://pypi.org/simple" }
sdist = { url = "https://files.pythonhosted.org/packages/d7/4b/cbd8e699e64a6f16ca3a8220661b5f83792b3017d0f79807cb8708d33913/iniconfig-2.0.0.tar.gz", hash = "sha256:2d91e135bf72d31a410b17c16da610a82cb55f6b0477d1a902134b24a455b8b3", size = 4646 }
wheels = [
    { url = "https://files.pythonhosted.org/packages/ef/a6/62565a6e1cf69e10f5727360368e451d4b7f58beeac6173dc9db836a5b46/iniconfig-2.0.0-py3-none-any.whl", hash = "sha256:b6a85871a79d2e3b22d2d1b94ac2824226a63c6b741c88f7ae975f18b6778374", size = 5892 },
]

[[package]]
name = "ipykernel"
version = "6.29.5"
source = { registry = "https://pypi.org/simple" }
dependencies = [
    { name = "appnope", marker = "platform_system == 'Darwin'" },
    { name = "comm" },
    { name = "debugpy" },
    { name = "ipython" },
    { name = "jupyter-client" },
    { name = "jupyter-core" },
    { name = "matplotlib-inline" },
    { name = "nest-asyncio" },
    { name = "packaging" },
    { name = "psutil" },
    { name = "pyzmq" },
    { name = "tornado" },
    { name = "traitlets" },
]
sdist = { url = "https://files.pythonhosted.org/packages/e9/5c/67594cb0c7055dc50814b21731c22a601101ea3b1b50a9a1b090e11f5d0f/ipykernel-6.29.5.tar.gz", hash = "sha256:f093a22c4a40f8828f8e330a9c297cb93dcab13bd9678ded6de8e5cf81c56215", size = 163367 }
wheels = [
    { url = "https://files.pythonhosted.org/packages/94/5c/368ae6c01c7628438358e6d337c19b05425727fbb221d2a3c4303c372f42/ipykernel-6.29.5-py3-none-any.whl", hash = "sha256:afdb66ba5aa354b09b91379bac28ae4afebbb30e8b39510c9690afb7a10421b5", size = 117173 },
]

[[package]]
name = "ipython"
version = "8.27.0"
source = { registry = "https://pypi.org/simple" }
dependencies = [
    { name = "colorama", marker = "sys_platform == 'win32'" },
    { name = "decorator" },
    { name = "jedi" },
    { name = "matplotlib-inline" },
    { name = "pexpect", marker = "sys_platform != 'emscripten' and sys_platform != 'win32'" },
    { name = "prompt-toolkit" },
    { name = "pygments" },
    { name = "stack-data" },
    { name = "traitlets" },
    { name = "typing-extensions", marker = "python_full_version < '3.12'" },
]
sdist = { url = "https://files.pythonhosted.org/packages/57/24/d4fabaca03c8804bf0b8d994c8ae3a20e57e9330d277fb43d83e558dec5e/ipython-8.27.0.tar.gz", hash = "sha256:0b99a2dc9f15fd68692e898e5568725c6d49c527d36a9fb5960ffbdeaa82ff7e", size = 5494984 }
wheels = [
    { url = "https://files.pythonhosted.org/packages/a8/a2/6c725958e6f135d8e5de081e69841bb2c1d84b3fc259d02eb092b8fc203a/ipython-8.27.0-py3-none-any.whl", hash = "sha256:f68b3cb8bde357a5d7adc9598d57e22a45dfbea19eb6b98286fa3b288c9cd55c", size = 818986 },
]

[[package]]
name = "ipywidgets"
version = "8.1.5"
source = { registry = "https://pypi.org/simple" }
dependencies = [
    { name = "comm" },
    { name = "ipython" },
    { name = "jupyterlab-widgets" },
    { name = "traitlets" },
    { name = "widgetsnbextension" },
]
sdist = { url = "https://files.pythonhosted.org/packages/c7/4c/dab2a281b07596a5fc220d49827fe6c794c66f1493d7a74f1df0640f2cc5/ipywidgets-8.1.5.tar.gz", hash = "sha256:870e43b1a35656a80c18c9503bbf2d16802db1cb487eec6fab27d683381dde17", size = 116723 }
wheels = [
    { url = "https://files.pythonhosted.org/packages/22/2d/9c0b76f2f9cc0ebede1b9371b6f317243028ed60b90705863d493bae622e/ipywidgets-8.1.5-py3-none-any.whl", hash = "sha256:3290f526f87ae6e77655555baba4f36681c555b8bdbbff430b70e52c34c86245", size = 139767 },
]

[[package]]
name = "isoduration"
version = "20.11.0"
source = { registry = "https://pypi.org/simple" }
dependencies = [
    { name = "arrow" },
]
sdist = { url = "https://files.pythonhosted.org/packages/7c/1a/3c8edc664e06e6bd06cce40c6b22da5f1429aa4224d0c590f3be21c91ead/isoduration-20.11.0.tar.gz", hash = "sha256:ac2f9015137935279eac671f94f89eb00584f940f5dc49462a0c4ee692ba1bd9", size = 11649 }
wheels = [
    { url = "https://files.pythonhosted.org/packages/7b/55/e5326141505c5d5e34c5e0935d2908a74e4561eca44108fbfb9c13d2911a/isoduration-20.11.0-py3-none-any.whl", hash = "sha256:b2904c2a4228c3d44f409c8ae8e2370eb21a26f7ac2ec5446df141dde3452042", size = 11321 },
]

[[package]]
name = "jedi"
version = "0.19.1"
source = { registry = "https://pypi.org/simple" }
dependencies = [
    { name = "parso" },
]
sdist = { url = "https://files.pythonhosted.org/packages/d6/99/99b493cec4bf43176b678de30f81ed003fd6a647a301b9c927280c600f0a/jedi-0.19.1.tar.gz", hash = "sha256:cf0496f3651bc65d7174ac1b7d043eff454892c708a87d1b683e57b569927ffd", size = 1227821 }
wheels = [
    { url = "https://files.pythonhosted.org/packages/20/9f/bc63f0f0737ad7a60800bfd472a4836661adae21f9c2535f3957b1e54ceb/jedi-0.19.1-py2.py3-none-any.whl", hash = "sha256:e983c654fe5c02867aef4cdfce5a2fbb4a50adc0af145f70504238f18ef5e7e0", size = 1569361 },
]

[[package]]
name = "jinja2"
version = "3.1.4"
source = { registry = "https://pypi.org/simple" }
dependencies = [
    { name = "markupsafe" },
]
sdist = { url = "https://files.pythonhosted.org/packages/ed/55/39036716d19cab0747a5020fc7e907f362fbf48c984b14e62127f7e68e5d/jinja2-3.1.4.tar.gz", hash = "sha256:4a3aee7acbbe7303aede8e9648d13b8bf88a429282aa6122a993f0ac800cb369", size = 240245 }
wheels = [
    { url = "https://files.pythonhosted.org/packages/31/80/3a54838c3fb461f6fec263ebf3a3a41771bd05190238de3486aae8540c36/jinja2-3.1.4-py3-none-any.whl", hash = "sha256:bc5dd2abb727a5319567b7a813e6a2e7318c39f4f487cfe6c89c6f9c7d25197d", size = 133271 },
]

[[package]]
name = "jmespath"
version = "1.0.1"
source = { registry = "https://pypi.org/simple" }
sdist = { url = "https://files.pythonhosted.org/packages/00/2a/e867e8531cf3e36b41201936b7fa7ba7b5702dbef42922193f05c8976cd6/jmespath-1.0.1.tar.gz", hash = "sha256:90261b206d6defd58fdd5e85f478bf633a2901798906be2ad389150c5c60edbe", size = 25843 }
wheels = [
    { url = "https://files.pythonhosted.org/packages/31/b4/b9b800c45527aadd64d5b442f9b932b00648617eb5d63d2c7a6587b7cafc/jmespath-1.0.1-py3-none-any.whl", hash = "sha256:02e2e4cc71b5bcab88332eebf907519190dd9e6e82107fa7f83b1003a6252980", size = 20256 },
]

[[package]]
name = "joblib"
version = "1.4.2"
source = { registry = "https://pypi.org/simple" }
sdist = { url = "https://files.pythonhosted.org/packages/64/33/60135848598c076ce4b231e1b1895170f45fbcaeaa2c9d5e38b04db70c35/joblib-1.4.2.tar.gz", hash = "sha256:2382c5816b2636fbd20a09e0f4e9dad4736765fdfb7dca582943b9c1366b3f0e", size = 2116621 }
wheels = [
    { url = "https://files.pythonhosted.org/packages/91/29/df4b9b42f2be0b623cbd5e2140cafcaa2bef0759a00b7b70104dcfe2fb51/joblib-1.4.2-py3-none-any.whl", hash = "sha256:06d478d5674cbc267e7496a410ee875abd68e4340feff4490bcb7afb88060ae6", size = 301817 },
]

[[package]]
name = "json5"
version = "0.9.25"
source = { registry = "https://pypi.org/simple" }
sdist = { url = "https://files.pythonhosted.org/packages/91/59/51b032d53212a51f17ebbcc01bd4217faab6d6c09ed0d856a987a5f42bbc/json5-0.9.25.tar.gz", hash = "sha256:548e41b9be043f9426776f05df8635a00fe06104ea51ed24b67f908856e151ae", size = 40332 }
wheels = [
    { url = "https://files.pythonhosted.org/packages/8a/3c/4f8791ee53ab9eeb0b022205aa79387119a74cc9429582ce04098e6fc540/json5-0.9.25-py3-none-any.whl", hash = "sha256:34ed7d834b1341a86987ed52f3f76cd8ee184394906b6e22a1e0deb9ab294e8f", size = 30109 },
]

[[package]]
name = "jsonpointer"
version = "3.0.0"
source = { registry = "https://pypi.org/simple" }
sdist = { url = "https://files.pythonhosted.org/packages/6a/0a/eebeb1fa92507ea94016a2a790b93c2ae41a7e18778f85471dc54475ed25/jsonpointer-3.0.0.tar.gz", hash = "sha256:2b2d729f2091522d61c3b31f82e11870f60b68f43fbc705cb76bf4b832af59ef", size = 9114 }
wheels = [
    { url = "https://files.pythonhosted.org/packages/71/92/5e77f98553e9e75130c78900d000368476aed74276eb8ae8796f65f00918/jsonpointer-3.0.0-py2.py3-none-any.whl", hash = "sha256:13e088adc14fca8b6aa8177c044e12701e6ad4b28ff10e65f2267a90109c9942", size = 7595 },
]

[[package]]
name = "jsonschema"
version = "4.23.0"
source = { registry = "https://pypi.org/simple" }
dependencies = [
    { name = "attrs" },
    { name = "jsonschema-specifications" },
    { name = "referencing" },
    { name = "rpds-py" },
]
sdist = { url = "https://files.pythonhosted.org/packages/38/2e/03362ee4034a4c917f697890ccd4aec0800ccf9ded7f511971c75451deec/jsonschema-4.23.0.tar.gz", hash = "sha256:d71497fef26351a33265337fa77ffeb82423f3ea21283cd9467bb03999266bc4", size = 325778 }
wheels = [
    { url = "https://files.pythonhosted.org/packages/69/4a/4f9dbeb84e8850557c02365a0eee0649abe5eb1d84af92a25731c6c0f922/jsonschema-4.23.0-py3-none-any.whl", hash = "sha256:fbadb6f8b144a8f8cf9f0b89ba94501d143e50411a1278633f56a7acf7fd5566", size = 88462 },
]

[package.optional-dependencies]
format-nongpl = [
    { name = "fqdn" },
    { name = "idna" },
    { name = "isoduration" },
    { name = "jsonpointer" },
    { name = "rfc3339-validator" },
    { name = "rfc3986-validator" },
    { name = "uri-template" },
    { name = "webcolors" },
]

[[package]]
name = "jsonschema-specifications"
version = "2023.12.1"
source = { registry = "https://pypi.org/simple" }
dependencies = [
    { name = "referencing" },
]
sdist = { url = "https://files.pythonhosted.org/packages/f8/b9/cc0cc592e7c195fb8a650c1d5990b10175cf13b4c97465c72ec841de9e4b/jsonschema_specifications-2023.12.1.tar.gz", hash = "sha256:48a76787b3e70f5ed53f1160d2b81f586e4ca6d1548c5de7085d1682674764cc", size = 13983 }
wheels = [
    { url = "https://files.pythonhosted.org/packages/ee/07/44bd408781594c4d0a027666ef27fab1e441b109dc3b76b4f836f8fd04fe/jsonschema_specifications-2023.12.1-py3-none-any.whl", hash = "sha256:87e4fdf3a94858b8a2ba2778d9ba57d8a9cafca7c7489c46ba0d30a8bc6a9c3c", size = 18482 },
]

[[package]]
name = "jupyter"
version = "1.1.1"
source = { registry = "https://pypi.org/simple" }
dependencies = [
    { name = "ipykernel" },
    { name = "ipywidgets" },
    { name = "jupyter-console" },
    { name = "jupyterlab" },
    { name = "nbconvert" },
    { name = "notebook" },
]
sdist = { url = "https://files.pythonhosted.org/packages/58/f3/af28ea964ab8bc1e472dba2e82627d36d470c51f5cd38c37502eeffaa25e/jupyter-1.1.1.tar.gz", hash = "sha256:d55467bceabdea49d7e3624af7e33d59c37fff53ed3a350e1ac957bed731de7a", size = 5714959 }
wheels = [
    { url = "https://files.pythonhosted.org/packages/38/64/285f20a31679bf547b75602702f7800e74dbabae36ef324f716c02804753/jupyter-1.1.1-py2.py3-none-any.whl", hash = "sha256:7a59533c22af65439b24bbe60373a4e95af8f16ac65a6c00820ad378e3f7cc83", size = 2657 },
]

[[package]]
name = "jupyter-client"
version = "8.6.3"
source = { registry = "https://pypi.org/simple" }
dependencies = [
    { name = "jupyter-core" },
    { name = "python-dateutil" },
    { name = "pyzmq" },
    { name = "tornado" },
    { name = "traitlets" },
]
sdist = { url = "https://files.pythonhosted.org/packages/71/22/bf9f12fdaeae18019a468b68952a60fe6dbab5d67cd2a103cac7659b41ca/jupyter_client-8.6.3.tar.gz", hash = "sha256:35b3a0947c4a6e9d589eb97d7d4cd5e90f910ee73101611f01283732bd6d9419", size = 342019 }
wheels = [
    { url = "https://files.pythonhosted.org/packages/11/85/b0394e0b6fcccd2c1eeefc230978a6f8cb0c5df1e4cd3e7625735a0d7d1e/jupyter_client-8.6.3-py3-none-any.whl", hash = "sha256:e8a19cc986cc45905ac3362915f410f3af85424b4c0905e94fa5f2cb08e8f23f", size = 106105 },
]

[[package]]
name = "jupyter-console"
version = "6.6.3"
source = { registry = "https://pypi.org/simple" }
dependencies = [
    { name = "ipykernel" },
    { name = "ipython" },
    { name = "jupyter-client" },
    { name = "jupyter-core" },
    { name = "prompt-toolkit" },
    { name = "pygments" },
    { name = "pyzmq" },
    { name = "traitlets" },
]
sdist = { url = "https://files.pythonhosted.org/packages/bd/2d/e2fd31e2fc41c14e2bcb6c976ab732597e907523f6b2420305f9fc7fdbdb/jupyter_console-6.6.3.tar.gz", hash = "sha256:566a4bf31c87adbfadf22cdf846e3069b59a71ed5da71d6ba4d8aaad14a53539", size = 34363 }
wheels = [
    { url = "https://files.pythonhosted.org/packages/ca/77/71d78d58f15c22db16328a476426f7ac4a60d3a5a7ba3b9627ee2f7903d4/jupyter_console-6.6.3-py3-none-any.whl", hash = "sha256:309d33409fcc92ffdad25f0bcdf9a4a9daa61b6f341177570fdac03de5352485", size = 24510 },
]

[[package]]
name = "jupyter-core"
version = "5.7.2"
source = { registry = "https://pypi.org/simple" }
dependencies = [
    { name = "platformdirs" },
    { name = "pywin32", marker = "platform_python_implementation != 'PyPy' and sys_platform == 'win32'" },
    { name = "traitlets" },
]
sdist = { url = "https://files.pythonhosted.org/packages/00/11/b56381fa6c3f4cc5d2cf54a7dbf98ad9aa0b339ef7a601d6053538b079a7/jupyter_core-5.7.2.tar.gz", hash = "sha256:aa5f8d32bbf6b431ac830496da7392035d6f61b4f54872f15c4bd2a9c3f536d9", size = 87629 }
wheels = [
    { url = "https://files.pythonhosted.org/packages/c9/fb/108ecd1fe961941959ad0ee4e12ee7b8b1477247f30b1fdfd83ceaf017f0/jupyter_core-5.7.2-py3-none-any.whl", hash = "sha256:4f7315d2f6b4bcf2e3e7cb6e46772eba760ae459cd1f59d29eb57b0a01bd7409", size = 28965 },
]

[[package]]
name = "jupyter-events"
version = "0.10.0"
source = { registry = "https://pypi.org/simple" }
dependencies = [
    { name = "jsonschema", extra = ["format-nongpl"] },
    { name = "python-json-logger" },
    { name = "pyyaml" },
    { name = "referencing" },
    { name = "rfc3339-validator" },
    { name = "rfc3986-validator" },
    { name = "traitlets" },
]
sdist = { url = "https://files.pythonhosted.org/packages/8d/53/7537a1aa558229bb0b1b178d814c9d68a9c697d3aecb808a1cb2646acf1f/jupyter_events-0.10.0.tar.gz", hash = "sha256:670b8229d3cc882ec782144ed22e0d29e1c2d639263f92ca8383e66682845e22", size = 61516 }
wheels = [
    { url = "https://files.pythonhosted.org/packages/a5/94/059180ea70a9a326e1815176b2370da56376da347a796f8c4f0b830208ef/jupyter_events-0.10.0-py3-none-any.whl", hash = "sha256:4b72130875e59d57716d327ea70d3ebc3af1944d3717e5a498b8a06c6c159960", size = 18777 },
]

[[package]]
name = "jupyter-lsp"
version = "2.2.5"
source = { registry = "https://pypi.org/simple" }
dependencies = [
    { name = "jupyter-server" },
]
sdist = { url = "https://files.pythonhosted.org/packages/85/b4/3200b0b09c12bc3b72d943d923323c398eff382d1dcc7c0dbc8b74630e40/jupyter-lsp-2.2.5.tar.gz", hash = "sha256:793147a05ad446f809fd53ef1cd19a9f5256fd0a2d6b7ce943a982cb4f545001", size = 48741 }
wheels = [
    { url = "https://files.pythonhosted.org/packages/07/e0/7bd7cff65594fd9936e2f9385701e44574fc7d721331ff676ce440b14100/jupyter_lsp-2.2.5-py3-none-any.whl", hash = "sha256:45fbddbd505f3fbfb0b6cb2f1bc5e15e83ab7c79cd6e89416b248cb3c00c11da", size = 69146 },
]

[[package]]
name = "jupyter-server"
version = "2.14.2"
source = { registry = "https://pypi.org/simple" }
dependencies = [
    { name = "anyio" },
    { name = "argon2-cffi" },
    { name = "jinja2" },
    { name = "jupyter-client" },
    { name = "jupyter-core" },
    { name = "jupyter-events" },
    { name = "jupyter-server-terminals" },
    { name = "nbconvert" },
    { name = "nbformat" },
    { name = "overrides" },
    { name = "packaging" },
    { name = "prometheus-client" },
    { name = "pywinpty", marker = "os_name == 'nt'" },
    { name = "pyzmq" },
    { name = "send2trash" },
    { name = "terminado" },
    { name = "tornado" },
    { name = "traitlets" },
    { name = "websocket-client" },
]
sdist = { url = "https://files.pythonhosted.org/packages/0c/34/88b47749c7fa9358e10eac356c4b97d94a91a67d5c935a73f69bc4a31118/jupyter_server-2.14.2.tar.gz", hash = "sha256:66095021aa9638ced276c248b1d81862e4c50f292d575920bbe960de1c56b12b", size = 719933 }
wheels = [
    { url = "https://files.pythonhosted.org/packages/57/e1/085edea6187a127ca8ea053eb01f4e1792d778b4d192c74d32eb6730fed6/jupyter_server-2.14.2-py3-none-any.whl", hash = "sha256:47ff506127c2f7851a17bf4713434208fc490955d0e8632e95014a9a9afbeefd", size = 383556 },
]

[[package]]
name = "jupyter-server-terminals"
version = "0.5.3"
source = { registry = "https://pypi.org/simple" }
dependencies = [
    { name = "pywinpty", marker = "os_name == 'nt'" },
    { name = "terminado" },
]
sdist = { url = "https://files.pythonhosted.org/packages/fc/d5/562469734f476159e99a55426d697cbf8e7eb5efe89fb0e0b4f83a3d3459/jupyter_server_terminals-0.5.3.tar.gz", hash = "sha256:5ae0295167220e9ace0edcfdb212afd2b01ee8d179fe6f23c899590e9b8a5269", size = 31430 }
wheels = [
    { url = "https://files.pythonhosted.org/packages/07/2d/2b32cdbe8d2a602f697a649798554e4f072115438e92249624e532e8aca6/jupyter_server_terminals-0.5.3-py3-none-any.whl", hash = "sha256:41ee0d7dc0ebf2809c668e0fc726dfaf258fcd3e769568996ca731b6194ae9aa", size = 13656 },
]

[[package]]
name = "jupyterlab"
version = "4.2.5"
source = { registry = "https://pypi.org/simple" }
dependencies = [
    { name = "async-lru" },
    { name = "httpx" },
    { name = "ipykernel" },
    { name = "jinja2" },
    { name = "jupyter-core" },
    { name = "jupyter-lsp" },
    { name = "jupyter-server" },
    { name = "jupyterlab-server" },
    { name = "notebook-shim" },
    { name = "packaging" },
    { name = "setuptools" },
    { name = "tornado" },
    { name = "traitlets" },
]
sdist = { url = "https://files.pythonhosted.org/packages/4a/78/ba006df6edaa561fe40be26c35e9da3f9316f071167cd7cc1a1a25bd2664/jupyterlab-4.2.5.tar.gz", hash = "sha256:ae7f3a1b8cb88b4f55009ce79fa7c06f99d70cd63601ee4aa91815d054f46f75", size = 21508698 }
wheels = [
    { url = "https://files.pythonhosted.org/packages/fd/3f/24a0f0ce60959cfd9756a3291cd3a5581e51cbd6f7b4aa121f5bba5320e3/jupyterlab-4.2.5-py3-none-any.whl", hash = "sha256:73b6e0775d41a9fee7ee756c80f58a6bed4040869ccc21411dc559818874d321", size = 11641981 },
]

[[package]]
name = "jupyterlab-pygments"
version = "0.3.0"
source = { registry = "https://pypi.org/simple" }
sdist = { url = "https://files.pythonhosted.org/packages/90/51/9187be60d989df97f5f0aba133fa54e7300f17616e065d1ada7d7646b6d6/jupyterlab_pygments-0.3.0.tar.gz", hash = "sha256:721aca4d9029252b11cfa9d185e5b5af4d54772bb8072f9b7036f4170054d35d", size = 512900 }
wheels = [
    { url = "https://files.pythonhosted.org/packages/b1/dd/ead9d8ea85bf202d90cc513b533f9c363121c7792674f78e0d8a854b63b4/jupyterlab_pygments-0.3.0-py3-none-any.whl", hash = "sha256:841a89020971da1d8693f1a99997aefc5dc424bb1b251fd6322462a1b8842780", size = 15884 },
]

[[package]]
name = "jupyterlab-server"
version = "2.27.3"
source = { registry = "https://pypi.org/simple" }
dependencies = [
    { name = "babel" },
    { name = "jinja2" },
    { name = "json5" },
    { name = "jsonschema" },
    { name = "jupyter-server" },
    { name = "packaging" },
    { name = "requests" },
]
sdist = { url = "https://files.pythonhosted.org/packages/0a/c9/a883ce65eb27905ce77ace410d83587c82ea64dc85a48d1f7ed52bcfa68d/jupyterlab_server-2.27.3.tar.gz", hash = "sha256:eb36caca59e74471988f0ae25c77945610b887f777255aa21f8065def9e51ed4", size = 76173 }
wheels = [
    { url = "https://files.pythonhosted.org/packages/54/09/2032e7d15c544a0e3cd831c51d77a8ca57f7555b2e1b2922142eddb02a84/jupyterlab_server-2.27.3-py3-none-any.whl", hash = "sha256:e697488f66c3db49df675158a77b3b017520d772c6e1548c7d9bcc5df7944ee4", size = 59700 },
]

[[package]]
name = "jupyterlab-widgets"
version = "3.0.13"
source = { registry = "https://pypi.org/simple" }
sdist = { url = "https://files.pythonhosted.org/packages/59/73/fa26bbb747a9ea4fca6b01453aa22990d52ab62dd61384f1ac0dc9d4e7ba/jupyterlab_widgets-3.0.13.tar.gz", hash = "sha256:a2966d385328c1942b683a8cd96b89b8dd82c8b8f81dda902bb2bc06d46f5bed", size = 203556 }
wheels = [
    { url = "https://files.pythonhosted.org/packages/a9/93/858e87edc634d628e5d752ba944c2833133a28fa87bb093e6832ced36a3e/jupyterlab_widgets-3.0.13-py3-none-any.whl", hash = "sha256:e3cda2c233ce144192f1e29914ad522b2f4c40e77214b0cc97377ca3d323db54", size = 214392 },
]

[[package]]
name = "kiwisolver"
version = "1.4.7"
source = { registry = "https://pypi.org/simple" }
sdist = { url = "https://files.pythonhosted.org/packages/85/4d/2255e1c76304cbd60b48cee302b66d1dde4468dc5b1160e4b7cb43778f2a/kiwisolver-1.4.7.tar.gz", hash = "sha256:9893ff81bd7107f7b685d3017cc6583daadb4fc26e4a888350df530e41980a60", size = 97286 }
wheels = [
    { url = "https://files.pythonhosted.org/packages/e9/44/77429fa0a58f941d6e1c58da9efe08597d2e86bf2b2cce6626834f49d07b/kiwisolver-1.4.7-cp311-cp311-macosx_10_9_universal2.whl", hash = "sha256:d2b0e12a42fb4e72d509fc994713d099cbb15ebf1103545e8a45f14da2dfca54", size = 122442 },
    { url = "https://files.pythonhosted.org/packages/e5/20/8c75caed8f2462d63c7fd65e16c832b8f76cda331ac9e615e914ee80bac9/kiwisolver-1.4.7-cp311-cp311-macosx_10_9_x86_64.whl", hash = "sha256:2a8781ac3edc42ea4b90bc23e7d37b665d89423818e26eb6df90698aa2287c95", size = 65762 },
    { url = "https://files.pythonhosted.org/packages/f4/98/fe010f15dc7230f45bc4cf367b012d651367fd203caaa992fd1f5963560e/kiwisolver-1.4.7-cp311-cp311-macosx_11_0_arm64.whl", hash = "sha256:46707a10836894b559e04b0fd143e343945c97fd170d69a2d26d640b4e297935", size = 64319 },
    { url = "https://files.pythonhosted.org/packages/8b/1b/b5d618f4e58c0675654c1e5051bcf42c776703edb21c02b8c74135541f60/kiwisolver-1.4.7-cp311-cp311-manylinux_2_12_i686.manylinux2010_i686.manylinux_2_17_i686.manylinux2014_i686.whl", hash = "sha256:ef97b8df011141c9b0f6caf23b29379f87dd13183c978a30a3c546d2c47314cb", size = 1334260 },
    { url = "https://files.pythonhosted.org/packages/b8/01/946852b13057a162a8c32c4c8d2e9ed79f0bb5d86569a40c0b5fb103e373/kiwisolver-1.4.7-cp311-cp311-manylinux_2_17_aarch64.manylinux2014_aarch64.whl", hash = "sha256:3ab58c12a2cd0fc769089e6d38466c46d7f76aced0a1f54c77652446733d2d02", size = 1426589 },
    { url = "https://files.pythonhosted.org/packages/70/d1/c9f96df26b459e15cf8a965304e6e6f4eb291e0f7a9460b4ad97b047561e/kiwisolver-1.4.7-cp311-cp311-manylinux_2_17_ppc64le.manylinux2014_ppc64le.whl", hash = "sha256:803b8e1459341c1bb56d1c5c010406d5edec8a0713a0945851290a7930679b51", size = 1541080 },
    { url = "https://files.pythonhosted.org/packages/d3/73/2686990eb8b02d05f3de759d6a23a4ee7d491e659007dd4c075fede4b5d0/kiwisolver-1.4.7-cp311-cp311-manylinux_2_17_s390x.manylinux2014_s390x.whl", hash = "sha256:f9a9e8a507420fe35992ee9ecb302dab68550dedc0da9e2880dd88071c5fb052", size = 1470049 },
    { url = "https://files.pythonhosted.org/packages/a7/4b/2db7af3ed3af7c35f388d5f53c28e155cd402a55432d800c543dc6deb731/kiwisolver-1.4.7-cp311-cp311-manylinux_2_17_x86_64.manylinux2014_x86_64.whl", hash = "sha256:18077b53dc3bb490e330669a99920c5e6a496889ae8c63b58fbc57c3d7f33a18", size = 1426376 },
    { url = "https://files.pythonhosted.org/packages/05/83/2857317d04ea46dc5d115f0df7e676997bbd968ced8e2bd6f7f19cfc8d7f/kiwisolver-1.4.7-cp311-cp311-musllinux_1_2_aarch64.whl", hash = "sha256:6af936f79086a89b3680a280c47ea90b4df7047b5bdf3aa5c524bbedddb9e545", size = 2222231 },
    { url = "https://files.pythonhosted.org/packages/0d/b5/866f86f5897cd4ab6d25d22e403404766a123f138bd6a02ecb2cdde52c18/kiwisolver-1.4.7-cp311-cp311-musllinux_1_2_i686.whl", hash = "sha256:3abc5b19d24af4b77d1598a585b8a719beb8569a71568b66f4ebe1fb0449460b", size = 2368634 },
    { url = "https://files.pythonhosted.org/packages/c1/ee/73de8385403faba55f782a41260210528fe3273d0cddcf6d51648202d6d0/kiwisolver-1.4.7-cp311-cp311-musllinux_1_2_ppc64le.whl", hash = "sha256:933d4de052939d90afbe6e9d5273ae05fb836cc86c15b686edd4b3560cc0ee36", size = 2329024 },
    { url = "https://files.pythonhosted.org/packages/a1/e7/cd101d8cd2cdfaa42dc06c433df17c8303d31129c9fdd16c0ea37672af91/kiwisolver-1.4.7-cp311-cp311-musllinux_1_2_s390x.whl", hash = "sha256:65e720d2ab2b53f1f72fb5da5fb477455905ce2c88aaa671ff0a447c2c80e8e3", size = 2468484 },
    { url = "https://files.pythonhosted.org/packages/e1/72/84f09d45a10bc57a40bb58b81b99d8f22b58b2040c912b7eb97ebf625bf2/kiwisolver-1.4.7-cp311-cp311-musllinux_1_2_x86_64.whl", hash = "sha256:3bf1ed55088f214ba6427484c59553123fdd9b218a42bbc8c6496d6754b1e523", size = 2284078 },
    { url = "https://files.pythonhosted.org/packages/d2/d4/71828f32b956612dc36efd7be1788980cb1e66bfb3706e6dec9acad9b4f9/kiwisolver-1.4.7-cp311-cp311-win32.whl", hash = "sha256:4c00336b9dd5ad96d0a558fd18a8b6f711b7449acce4c157e7343ba92dd0cf3d", size = 46645 },
    { url = "https://files.pythonhosted.org/packages/a1/65/d43e9a20aabcf2e798ad1aff6c143ae3a42cf506754bcb6a7ed8259c8425/kiwisolver-1.4.7-cp311-cp311-win_amd64.whl", hash = "sha256:929e294c1ac1e9f615c62a4e4313ca1823ba37326c164ec720a803287c4c499b", size = 56022 },
    { url = "https://files.pythonhosted.org/packages/35/b3/9f75a2e06f1b4ca00b2b192bc2b739334127d27f1d0625627ff8479302ba/kiwisolver-1.4.7-cp311-cp311-win_arm64.whl", hash = "sha256:e33e8fbd440c917106b237ef1a2f1449dfbb9b6f6e1ce17c94cd6a1e0d438376", size = 48536 },
    { url = "https://files.pythonhosted.org/packages/97/9c/0a11c714cf8b6ef91001c8212c4ef207f772dd84540104952c45c1f0a249/kiwisolver-1.4.7-cp312-cp312-macosx_10_9_universal2.whl", hash = "sha256:5360cc32706dab3931f738d3079652d20982511f7c0ac5711483e6eab08efff2", size = 121808 },
    { url = "https://files.pythonhosted.org/packages/f2/d8/0fe8c5f5d35878ddd135f44f2af0e4e1d379e1c7b0716f97cdcb88d4fd27/kiwisolver-1.4.7-cp312-cp312-macosx_10_9_x86_64.whl", hash = "sha256:942216596dc64ddb25adb215c3c783215b23626f8d84e8eff8d6d45c3f29f75a", size = 65531 },
    { url = "https://files.pythonhosted.org/packages/80/c5/57fa58276dfdfa612241d640a64ca2f76adc6ffcebdbd135b4ef60095098/kiwisolver-1.4.7-cp312-cp312-macosx_11_0_arm64.whl", hash = "sha256:48b571ecd8bae15702e4f22d3ff6a0f13e54d3d00cd25216d5e7f658242065ee", size = 63894 },
    { url = "https://files.pythonhosted.org/packages/8b/e9/26d3edd4c4ad1c5b891d8747a4f81b1b0aba9fb9721de6600a4adc09773b/kiwisolver-1.4.7-cp312-cp312-manylinux_2_12_i686.manylinux2010_i686.manylinux_2_17_i686.manylinux2014_i686.whl", hash = "sha256:ad42ba922c67c5f219097b28fae965e10045ddf145d2928bfac2eb2e17673640", size = 1369296 },
    { url = "https://files.pythonhosted.org/packages/b6/67/3f4850b5e6cffb75ec40577ddf54f7b82b15269cc5097ff2e968ee32ea7d/kiwisolver-1.4.7-cp312-cp312-manylinux_2_17_aarch64.manylinux2014_aarch64.whl", hash = "sha256:612a10bdae23404a72941a0fc8fa2660c6ea1217c4ce0dbcab8a8f6543ea9e7f", size = 1461450 },
    { url = "https://files.pythonhosted.org/packages/52/be/86cbb9c9a315e98a8dc6b1d23c43cffd91d97d49318854f9c37b0e41cd68/kiwisolver-1.4.7-cp312-cp312-manylinux_2_17_ppc64le.manylinux2014_ppc64le.whl", hash = "sha256:9e838bba3a3bac0fe06d849d29772eb1afb9745a59710762e4ba3f4cb8424483", size = 1579168 },
    { url = "https://files.pythonhosted.org/packages/0f/00/65061acf64bd5fd34c1f4ae53f20b43b0a017a541f242a60b135b9d1e301/kiwisolver-1.4.7-cp312-cp312-manylinux_2_17_s390x.manylinux2014_s390x.whl", hash = "sha256:22f499f6157236c19f4bbbd472fa55b063db77a16cd74d49afe28992dff8c258", size = 1507308 },
    { url = "https://files.pythonhosted.org/packages/21/e4/c0b6746fd2eb62fe702118b3ca0cb384ce95e1261cfada58ff693aeec08a/kiwisolver-1.4.7-cp312-cp312-manylinux_2_17_x86_64.manylinux2014_x86_64.whl", hash = "sha256:693902d433cf585133699972b6d7c42a8b9f8f826ebcaf0132ff55200afc599e", size = 1464186 },
    { url = "https://files.pythonhosted.org/packages/0a/0f/529d0a9fffb4d514f2782c829b0b4b371f7f441d61aa55f1de1c614c4ef3/kiwisolver-1.4.7-cp312-cp312-musllinux_1_2_aarch64.whl", hash = "sha256:4e77f2126c3e0b0d055f44513ed349038ac180371ed9b52fe96a32aa071a5107", size = 2247877 },
    { url = "https://files.pythonhosted.org/packages/d1/e1/66603ad779258843036d45adcbe1af0d1a889a07af4635f8b4ec7dccda35/kiwisolver-1.4.7-cp312-cp312-musllinux_1_2_i686.whl", hash = "sha256:657a05857bda581c3656bfc3b20e353c232e9193eb167766ad2dc58b56504948", size = 2404204 },
    { url = "https://files.pythonhosted.org/packages/8d/61/de5fb1ca7ad1f9ab7970e340a5b833d735df24689047de6ae71ab9d8d0e7/kiwisolver-1.4.7-cp312-cp312-musllinux_1_2_ppc64le.whl", hash = "sha256:4bfa75a048c056a411f9705856abfc872558e33c055d80af6a380e3658766038", size = 2352461 },
    { url = "https://files.pythonhosted.org/packages/ba/d2/0edc00a852e369827f7e05fd008275f550353f1f9bcd55db9363d779fc63/kiwisolver-1.4.7-cp312-cp312-musllinux_1_2_s390x.whl", hash = "sha256:34ea1de54beef1c104422d210c47c7d2a4999bdecf42c7b5718fbe59a4cac383", size = 2501358 },
    { url = "https://files.pythonhosted.org/packages/84/15/adc15a483506aec6986c01fb7f237c3aec4d9ed4ac10b756e98a76835933/kiwisolver-1.4.7-cp312-cp312-musllinux_1_2_x86_64.whl", hash = "sha256:90da3b5f694b85231cf93586dad5e90e2d71b9428f9aad96952c99055582f520", size = 2314119 },
    { url = "https://files.pythonhosted.org/packages/36/08/3a5bb2c53c89660863a5aa1ee236912269f2af8762af04a2e11df851d7b2/kiwisolver-1.4.7-cp312-cp312-win32.whl", hash = "sha256:18e0cca3e008e17fe9b164b55735a325140a5a35faad8de92dd80265cd5eb80b", size = 46367 },
    { url = "https://files.pythonhosted.org/packages/19/93/c05f0a6d825c643779fc3c70876bff1ac221f0e31e6f701f0e9578690d70/kiwisolver-1.4.7-cp312-cp312-win_amd64.whl", hash = "sha256:58cb20602b18f86f83a5c87d3ee1c766a79c0d452f8def86d925e6c60fbf7bfb", size = 55884 },
    { url = "https://files.pythonhosted.org/packages/d2/f9/3828d8f21b6de4279f0667fb50a9f5215e6fe57d5ec0d61905914f5b6099/kiwisolver-1.4.7-cp312-cp312-win_arm64.whl", hash = "sha256:f5a8b53bdc0b3961f8b6125e198617c40aeed638b387913bf1ce78afb1b0be2a", size = 48528 },
]

[[package]]
name = "llvmlite"
version = "0.43.0"
source = { registry = "https://pypi.org/simple" }
sdist = { url = "https://files.pythonhosted.org/packages/9f/3d/f513755f285db51ab363a53e898b85562e950f79a2e6767a364530c2f645/llvmlite-0.43.0.tar.gz", hash = "sha256:ae2b5b5c3ef67354824fb75517c8db5fbe93bc02cd9671f3c62271626bc041d5", size = 157069 }
wheels = [
    { url = "https://files.pythonhosted.org/packages/95/8c/de3276d773ab6ce3ad676df5fab5aac19696b2956319d65d7dd88fb10f19/llvmlite-0.43.0-cp311-cp311-macosx_10_9_x86_64.whl", hash = "sha256:3e8d0618cb9bfe40ac38a9633f2493d4d4e9fcc2f438d39a4e854f39cc0f5f98", size = 31064409 },
    { url = "https://files.pythonhosted.org/packages/ee/e1/38deed89ced4cf378c61e232265cfe933ccde56ae83c901aa68b477d14b1/llvmlite-0.43.0-cp311-cp311-macosx_11_0_arm64.whl", hash = "sha256:e0a9a1a39d4bf3517f2af9d23d479b4175ead205c592ceeb8b89af48a327ea57", size = 28793149 },
    { url = "https://files.pythonhosted.org/packages/2f/b2/4429433eb2dc8379e2cb582502dca074c23837f8fd009907f78a24de4c25/llvmlite-0.43.0-cp311-cp311-manylinux_2_17_aarch64.manylinux2014_aarch64.whl", hash = "sha256:c1da416ab53e4f7f3bc8d4eeba36d801cc1894b9fbfbf2022b29b6bad34a7df2", size = 42857277 },
    { url = "https://files.pythonhosted.org/packages/6b/99/5d00a7d671b1ba1751fc9f19d3b36f3300774c6eebe2bcdb5f6191763eb4/llvmlite-0.43.0-cp311-cp311-manylinux_2_17_x86_64.manylinux2014_x86_64.whl", hash = "sha256:977525a1e5f4059316b183fb4fd34fa858c9eade31f165427a3977c95e3ee749", size = 43871781 },
    { url = "https://files.pythonhosted.org/packages/20/ab/ed5ed3688c6ba4f0b8d789da19fd8e30a9cf7fc5852effe311bc5aefe73e/llvmlite-0.43.0-cp311-cp311-win_amd64.whl", hash = "sha256:d5bd550001d26450bd90777736c69d68c487d17bf371438f975229b2b8241a91", size = 28107433 },
    { url = "https://files.pythonhosted.org/packages/0b/67/9443509e5d2b6d8587bae3ede5598fa8bd586b1c7701696663ea8af15b5b/llvmlite-0.43.0-cp312-cp312-macosx_10_9_x86_64.whl", hash = "sha256:f99b600aa7f65235a5a05d0b9a9f31150c390f31261f2a0ba678e26823ec38f7", size = 31064409 },
    { url = "https://files.pythonhosted.org/packages/a2/9c/24139d3712d2d352e300c39c0e00d167472c08b3bd350c3c33d72c88ff8d/llvmlite-0.43.0-cp312-cp312-macosx_11_0_arm64.whl", hash = "sha256:35d80d61d0cda2d767f72de99450766250560399edc309da16937b93d3b676e7", size = 28793145 },
    { url = "https://files.pythonhosted.org/packages/bf/f1/4c205a48488e574ee9f6505d50e84370a978c90f08dab41a42d8f2c576b6/llvmlite-0.43.0-cp312-cp312-manylinux_2_17_aarch64.manylinux2014_aarch64.whl", hash = "sha256:eccce86bba940bae0d8d48ed925f21dbb813519169246e2ab292b5092aba121f", size = 42857276 },
    { url = "https://files.pythonhosted.org/packages/00/5f/323c4d56e8401c50185fd0e875fcf06b71bf825a863699be1eb10aa2a9cb/llvmlite-0.43.0-cp312-cp312-manylinux_2_17_x86_64.manylinux2014_x86_64.whl", hash = "sha256:df6509e1507ca0760787a199d19439cc887bfd82226f5af746d6977bd9f66844", size = 43871781 },
    { url = "https://files.pythonhosted.org/packages/c6/94/dea10e263655ce78d777e78d904903faae39d1fc440762be4a9dc46bed49/llvmlite-0.43.0-cp312-cp312-win_amd64.whl", hash = "sha256:7a2872ee80dcf6b5dbdc838763d26554c2a18aa833d31a2635bff16aafefb9c9", size = 28107442 },
]

[[package]]
name = "markupsafe"
version = "2.1.5"
source = { registry = "https://pypi.org/simple" }
sdist = { url = "https://files.pythonhosted.org/packages/87/5b/aae44c6655f3801e81aa3eef09dbbf012431987ba564d7231722f68df02d/MarkupSafe-2.1.5.tar.gz", hash = "sha256:d283d37a890ba4c1ae73ffadf8046435c76e7bc2247bbb63c00bd1a709c6544b", size = 19384 }
wheels = [
    { url = "https://files.pythonhosted.org/packages/11/e7/291e55127bb2ae67c64d66cef01432b5933859dfb7d6949daa721b89d0b3/MarkupSafe-2.1.5-cp311-cp311-macosx_10_9_universal2.whl", hash = "sha256:629ddd2ca402ae6dbedfceeba9c46d5f7b2a61d9749597d4307f943ef198fc1f", size = 18219 },
    { url = "https://files.pythonhosted.org/packages/6b/cb/aed7a284c00dfa7c0682d14df85ad4955a350a21d2e3b06d8240497359bf/MarkupSafe-2.1.5-cp311-cp311-macosx_10_9_x86_64.whl", hash = "sha256:5b7b716f97b52c5a14bffdf688f971b2d5ef4029127f1ad7a513973cfd818df2", size = 14098 },
    { url = "https://files.pythonhosted.org/packages/1c/cf/35fe557e53709e93feb65575c93927942087e9b97213eabc3fe9d5b25a55/MarkupSafe-2.1.5-cp311-cp311-manylinux_2_17_aarch64.manylinux2014_aarch64.whl", hash = "sha256:6ec585f69cec0aa07d945b20805be741395e28ac1627333b1c5b0105962ffced", size = 29014 },
    { url = "https://files.pythonhosted.org/packages/97/18/c30da5e7a0e7f4603abfc6780574131221d9148f323752c2755d48abad30/MarkupSafe-2.1.5-cp311-cp311-manylinux_2_17_x86_64.manylinux2014_x86_64.whl", hash = "sha256:b91c037585eba9095565a3556f611e3cbfaa42ca1e865f7b8015fe5c7336d5a5", size = 28220 },
    { url = "https://files.pythonhosted.org/packages/0c/40/2e73e7d532d030b1e41180807a80d564eda53babaf04d65e15c1cf897e40/MarkupSafe-2.1.5-cp311-cp311-manylinux_2_5_i686.manylinux1_i686.manylinux_2_17_i686.manylinux2014_i686.whl", hash = "sha256:7502934a33b54030eaf1194c21c692a534196063db72176b0c4028e140f8f32c", size = 27756 },
    { url = "https://files.pythonhosted.org/packages/18/46/5dca760547e8c59c5311b332f70605d24c99d1303dd9a6e1fc3ed0d73561/MarkupSafe-2.1.5-cp311-cp311-musllinux_1_1_aarch64.whl", hash = "sha256:0e397ac966fdf721b2c528cf028494e86172b4feba51d65f81ffd65c63798f3f", size = 33988 },
    { url = "https://files.pythonhosted.org/packages/6d/c5/27febe918ac36397919cd4a67d5579cbbfa8da027fa1238af6285bb368ea/MarkupSafe-2.1.5-cp311-cp311-musllinux_1_1_i686.whl", hash = "sha256:c061bb86a71b42465156a3ee7bd58c8c2ceacdbeb95d05a99893e08b8467359a", size = 32718 },
    { url = "https://files.pythonhosted.org/packages/f8/81/56e567126a2c2bc2684d6391332e357589a96a76cb9f8e5052d85cb0ead8/MarkupSafe-2.1.5-cp311-cp311-musllinux_1_1_x86_64.whl", hash = "sha256:3a57fdd7ce31c7ff06cdfbf31dafa96cc533c21e443d57f5b1ecc6cdc668ec7f", size = 33317 },
    { url = "https://files.pythonhosted.org/packages/00/0b/23f4b2470accb53285c613a3ab9ec19dc944eaf53592cb6d9e2af8aa24cc/MarkupSafe-2.1.5-cp311-cp311-win32.whl", hash = "sha256:397081c1a0bfb5124355710fe79478cdbeb39626492b15d399526ae53422b906", size = 16670 },
    { url = "https://files.pythonhosted.org/packages/b7/a2/c78a06a9ec6d04b3445a949615c4c7ed86a0b2eb68e44e7541b9d57067cc/MarkupSafe-2.1.5-cp311-cp311-win_amd64.whl", hash = "sha256:2b7c57a4dfc4f16f7142221afe5ba4e093e09e728ca65c51f5620c9aaeb9a617", size = 17224 },
    { url = "https://files.pythonhosted.org/packages/53/bd/583bf3e4c8d6a321938c13f49d44024dbe5ed63e0a7ba127e454a66da974/MarkupSafe-2.1.5-cp312-cp312-macosx_10_9_universal2.whl", hash = "sha256:8dec4936e9c3100156f8a2dc89c4b88d5c435175ff03413b443469c7c8c5f4d1", size = 18215 },
    { url = "https://files.pythonhosted.org/packages/48/d6/e7cd795fc710292c3af3a06d80868ce4b02bfbbf370b7cee11d282815a2a/MarkupSafe-2.1.5-cp312-cp312-macosx_10_9_x86_64.whl", hash = "sha256:3c6b973f22eb18a789b1460b4b91bf04ae3f0c4234a0a6aa6b0a92f6f7b951d4", size = 14069 },
    { url = "https://files.pythonhosted.org/packages/51/b5/5d8ec796e2a08fc814a2c7d2584b55f889a55cf17dd1a90f2beb70744e5c/MarkupSafe-2.1.5-cp312-cp312-manylinux_2_17_aarch64.manylinux2014_aarch64.whl", hash = "sha256:ac07bad82163452a6884fe8fa0963fb98c2346ba78d779ec06bd7a6262132aee", size = 29452 },
    { url = "https://files.pythonhosted.org/packages/0a/0d/2454f072fae3b5a137c119abf15465d1771319dfe9e4acbb31722a0fff91/MarkupSafe-2.1.5-cp312-cp312-manylinux_2_17_x86_64.manylinux2014_x86_64.whl", hash = "sha256:f5dfb42c4604dddc8e4305050aa6deb084540643ed5804d7455b5df8fe16f5e5", size = 28462 },
    { url = "https://files.pythonhosted.org/packages/2d/75/fd6cb2e68780f72d47e6671840ca517bda5ef663d30ada7616b0462ad1e3/MarkupSafe-2.1.5-cp312-cp312-manylinux_2_5_i686.manylinux1_i686.manylinux_2_17_i686.manylinux2014_i686.whl", hash = "sha256:ea3d8a3d18833cf4304cd2fc9cbb1efe188ca9b5efef2bdac7adc20594a0e46b", size = 27869 },
    { url = "https://files.pythonhosted.org/packages/b0/81/147c477391c2750e8fc7705829f7351cf1cd3be64406edcf900dc633feb2/MarkupSafe-2.1.5-cp312-cp312-musllinux_1_1_aarch64.whl", hash = "sha256:d050b3361367a06d752db6ead6e7edeb0009be66bc3bae0ee9d97fb326badc2a", size = 33906 },
    { url = "https://files.pythonhosted.org/packages/8b/ff/9a52b71839d7a256b563e85d11050e307121000dcebc97df120176b3ad93/MarkupSafe-2.1.5-cp312-cp312-musllinux_1_1_i686.whl", hash = "sha256:bec0a414d016ac1a18862a519e54b2fd0fc8bbfd6890376898a6c0891dd82e9f", size = 32296 },
    { url = "https://files.pythonhosted.org/packages/88/07/2dc76aa51b481eb96a4c3198894f38b480490e834479611a4053fbf08623/MarkupSafe-2.1.5-cp312-cp312-musllinux_1_1_x86_64.whl", hash = "sha256:58c98fee265677f63a4385256a6d7683ab1832f3ddd1e66fe948d5880c21a169", size = 33038 },
    { url = "https://files.pythonhosted.org/packages/96/0c/620c1fb3661858c0e37eb3cbffd8c6f732a67cd97296f725789679801b31/MarkupSafe-2.1.5-cp312-cp312-win32.whl", hash = "sha256:8590b4ae07a35970728874632fed7bd57b26b0102df2d2b233b6d9d82f6c62ad", size = 16572 },
    { url = "https://files.pythonhosted.org/packages/3f/14/c3554d512d5f9100a95e737502f4a2323a1959f6d0d01e0d0997b35f7b10/MarkupSafe-2.1.5-cp312-cp312-win_amd64.whl", hash = "sha256:823b65d8706e32ad2df51ed89496147a42a2a6e01c13cfb6ffb8b1e92bc910bb", size = 17127 },
]

[[package]]
name = "matplotlib"
version = "3.9.2"
source = { registry = "https://pypi.org/simple" }
dependencies = [
    { name = "contourpy" },
    { name = "cycler" },
    { name = "fonttools" },
    { name = "kiwisolver" },
    { name = "numpy" },
    { name = "packaging" },
    { name = "pillow" },
    { name = "pyparsing" },
    { name = "python-dateutil" },
]
sdist = { url = "https://files.pythonhosted.org/packages/9e/d8/3d7f706c69e024d4287c1110d74f7dabac91d9843b99eadc90de9efc8869/matplotlib-3.9.2.tar.gz", hash = "sha256:96ab43906269ca64a6366934106fa01534454a69e471b7bf3d79083981aaab92", size = 36088381 }
wheels = [
    { url = "https://files.pythonhosted.org/packages/77/c2/f9d7fe80a8fcce9bb128d1381c6fe41a8d286d7e18395e273002e8e0fa34/matplotlib-3.9.2-cp311-cp311-macosx_10_12_x86_64.whl", hash = "sha256:d8dd059447824eec055e829258ab092b56bb0579fc3164fa09c64f3acd478772", size = 7902925 },
    { url = "https://files.pythonhosted.org/packages/28/ba/8be09886eb56ac04a218a1dc3fa728a5c4cac60b019b4f1687885166da00/matplotlib-3.9.2-cp311-cp311-macosx_11_0_arm64.whl", hash = "sha256:c797dac8bb9c7a3fd3382b16fe8f215b4cf0f22adccea36f1545a6d7be310b41", size = 7773193 },
    { url = "https://files.pythonhosted.org/packages/e6/9a/5991972a560db3ab621312a7ca5efec339ae2122f25901c0846865c4b72f/matplotlib-3.9.2-cp311-cp311-manylinux_2_17_aarch64.manylinux2014_aarch64.whl", hash = "sha256:d719465db13267bcef19ea8954a971db03b9f48b4647e3860e4bc8e6ed86610f", size = 8202378 },
    { url = "https://files.pythonhosted.org/packages/01/75/6c7ce560e95714a10fcbb3367d1304975a1a3e620f72af28921b796403f3/matplotlib-3.9.2-cp311-cp311-manylinux_2_17_x86_64.manylinux2014_x86_64.whl", hash = "sha256:8912ef7c2362f7193b5819d17dae8629b34a95c58603d781329712ada83f9447", size = 8314361 },
    { url = "https://files.pythonhosted.org/packages/6e/49/dc7384c6c092958e0b75e754efbd9e52500154939c3d715789cee9fb8a53/matplotlib-3.9.2-cp311-cp311-musllinux_1_2_x86_64.whl", hash = "sha256:7741f26a58a240f43bee74965c4882b6c93df3e7eb3de160126d8c8f53a6ae6e", size = 9091428 },
    { url = "https://files.pythonhosted.org/packages/8b/ce/15b0bb2fb29b3d46211d8ca740b96b5232499fc49200b58b8d571292c9a6/matplotlib-3.9.2-cp311-cp311-win_amd64.whl", hash = "sha256:ae82a14dab96fbfad7965403c643cafe6515e386de723e498cf3eeb1e0b70cc7", size = 7829377 },
    { url = "https://files.pythonhosted.org/packages/82/de/54f7f38ce6de79cb77d513bb3eaa4e0b1031e9fd6022214f47943fa53a88/matplotlib-3.9.2-cp312-cp312-macosx_10_12_x86_64.whl", hash = "sha256:ac43031375a65c3196bee99f6001e7fa5bdfb00ddf43379d3c0609bdca042df9", size = 7892511 },
    { url = "https://files.pythonhosted.org/packages/35/3e/5713b84a02b24b2a4bd4d6673bfc03017e6654e1d8793ece783b7ed4d484/matplotlib-3.9.2-cp312-cp312-macosx_11_0_arm64.whl", hash = "sha256:be0fc24a5e4531ae4d8e858a1a548c1fe33b176bb13eff7f9d0d38ce5112a27d", size = 7769370 },
    { url = "https://files.pythonhosted.org/packages/5b/bd/c404502aa1824456d2862dd6b9b0c1917761a51a32f7f83ff8cf94b6d117/matplotlib-3.9.2-cp312-cp312-manylinux_2_17_aarch64.manylinux2014_aarch64.whl", hash = "sha256:bf81de2926c2db243c9b2cbc3917619a0fc85796c6ba4e58f541df814bbf83c7", size = 8193260 },
    { url = "https://files.pythonhosted.org/packages/27/75/de5b9cd67648051cae40039da0c8cbc497a0d99acb1a1f3d087cd66d27b7/matplotlib-3.9.2-cp312-cp312-manylinux_2_17_x86_64.manylinux2014_x86_64.whl", hash = "sha256:f6ee45bc4245533111ced13f1f2cace1e7f89d1c793390392a80c139d6cf0e6c", size = 8306310 },
    { url = "https://files.pythonhosted.org/packages/de/e3/2976e4e54d7ee76eaf54b7639fdc10a223d05c2bdded7045233e9871e469/matplotlib-3.9.2-cp312-cp312-musllinux_1_2_x86_64.whl", hash = "sha256:306c8dfc73239f0e72ac50e5a9cf19cc4e8e331dd0c54f5e69ca8758550f1e1e", size = 9086717 },
    { url = "https://files.pythonhosted.org/packages/d2/92/c2b9464a0562feb6ae780bdc152364810862e07ef5e6affa2b7686028db2/matplotlib-3.9.2-cp312-cp312-win_amd64.whl", hash = "sha256:5413401594cfaff0052f9d8b1aafc6d305b4bd7c4331dccd18f561ff7e1d3bd3", size = 7832805 },
]

[[package]]
name = "matplotlib-inline"
version = "0.1.7"
source = { registry = "https://pypi.org/simple" }
dependencies = [
    { name = "traitlets" },
]
sdist = { url = "https://files.pythonhosted.org/packages/99/5b/a36a337438a14116b16480db471ad061c36c3694df7c2084a0da7ba538b7/matplotlib_inline-0.1.7.tar.gz", hash = "sha256:8423b23ec666be3d16e16b60bdd8ac4e86e840ebd1dd11a30b9f117f2fa0ab90", size = 8159 }
wheels = [
    { url = "https://files.pythonhosted.org/packages/8f/8e/9ad090d3553c280a8060fbf6e24dc1c0c29704ee7d1c372f0c174aa59285/matplotlib_inline-0.1.7-py3-none-any.whl", hash = "sha256:df192d39a4ff8f21b1895d72e6a13f5fcc5099f00fa84384e0ea28c2cc0653ca", size = 9899 },
]

[[package]]
name = "mistune"
version = "3.0.2"
source = { registry = "https://pypi.org/simple" }
sdist = { url = "https://files.pythonhosted.org/packages/ef/c8/f0173fe3bf85fd891aee2e7bcd8207dfe26c2c683d727c5a6cc3aec7b628/mistune-3.0.2.tar.gz", hash = "sha256:fc7f93ded930c92394ef2cb6f04a8aabab4117a91449e72dcc8dfa646a508be8", size = 90840 }
wheels = [
    { url = "https://files.pythonhosted.org/packages/f0/74/c95adcdf032956d9ef6c89a9b8a5152bf73915f8c633f3e3d88d06bd699c/mistune-3.0.2-py3-none-any.whl", hash = "sha256:71481854c30fdbc938963d3605b72501f5c10a9320ecd412c121c163a1c7d205", size = 47958 },
]

[[package]]
name = "msgpack"
version = "1.1.0"
source = { registry = "https://pypi.org/simple" }
sdist = { url = "https://files.pythonhosted.org/packages/cb/d0/7555686ae7ff5731205df1012ede15dd9d927f6227ea151e901c7406af4f/msgpack-1.1.0.tar.gz", hash = "sha256:dd432ccc2c72b914e4cb77afce64aab761c1137cc698be3984eee260bcb2896e", size = 167260 }
wheels = [
    { url = "https://files.pythonhosted.org/packages/b7/5e/a4c7154ba65d93be91f2f1e55f90e76c5f91ccadc7efc4341e6f04c8647f/msgpack-1.1.0-cp311-cp311-macosx_10_9_universal2.whl", hash = "sha256:3d364a55082fb2a7416f6c63ae383fbd903adb5a6cf78c5b96cc6316dc1cedc7", size = 150803 },
    { url = "https://files.pythonhosted.org/packages/60/c2/687684164698f1d51c41778c838d854965dd284a4b9d3a44beba9265c931/msgpack-1.1.0-cp311-cp311-macosx_10_9_x86_64.whl", hash = "sha256:79ec007767b9b56860e0372085f8504db5d06bd6a327a335449508bbee9648fa", size = 84343 },
    { url = "https://files.pythonhosted.org/packages/42/ae/d3adea9bb4a1342763556078b5765e666f8fdf242e00f3f6657380920972/msgpack-1.1.0-cp311-cp311-macosx_11_0_arm64.whl", hash = "sha256:6ad622bf7756d5a497d5b6836e7fc3752e2dd6f4c648e24b1803f6048596f701", size = 81408 },
    { url = "https://files.pythonhosted.org/packages/dc/17/6313325a6ff40ce9c3207293aee3ba50104aed6c2c1559d20d09e5c1ff54/msgpack-1.1.0-cp311-cp311-manylinux_2_17_aarch64.manylinux2014_aarch64.whl", hash = "sha256:8e59bca908d9ca0de3dc8684f21ebf9a690fe47b6be93236eb40b99af28b6ea6", size = 396096 },
    { url = "https://files.pythonhosted.org/packages/a8/a1/ad7b84b91ab5a324e707f4c9761633e357820b011a01e34ce658c1dda7cc/msgpack-1.1.0-cp311-cp311-manylinux_2_17_x86_64.manylinux2014_x86_64.whl", hash = "sha256:5e1da8f11a3dd397f0a32c76165cf0c4eb95b31013a94f6ecc0b280c05c91b59", size = 403671 },
    { url = "https://files.pythonhosted.org/packages/bb/0b/fd5b7c0b308bbf1831df0ca04ec76fe2f5bf6319833646b0a4bd5e9dc76d/msgpack-1.1.0-cp311-cp311-manylinux_2_5_i686.manylinux1_i686.manylinux_2_17_i686.manylinux2014_i686.whl", hash = "sha256:452aff037287acb1d70a804ffd022b21fa2bb7c46bee884dbc864cc9024128a0", size = 387414 },
    { url = "https://files.pythonhosted.org/packages/f0/03/ff8233b7c6e9929a1f5da3c7860eccd847e2523ca2de0d8ef4878d354cfa/msgpack-1.1.0-cp311-cp311-musllinux_1_2_aarch64.whl", hash = "sha256:8da4bf6d54ceed70e8861f833f83ce0814a2b72102e890cbdfe4b34764cdd66e", size = 383759 },
    { url = "https://files.pythonhosted.org/packages/1f/1b/eb82e1fed5a16dddd9bc75f0854b6e2fe86c0259c4353666d7fab37d39f4/msgpack-1.1.0-cp311-cp311-musllinux_1_2_i686.whl", hash = "sha256:41c991beebf175faf352fb940bf2af9ad1fb77fd25f38d9142053914947cdbf6", size = 394405 },
    { url = "https://files.pythonhosted.org/packages/90/2e/962c6004e373d54ecf33d695fb1402f99b51832631e37c49273cc564ffc5/msgpack-1.1.0-cp311-cp311-musllinux_1_2_x86_64.whl", hash = "sha256:a52a1f3a5af7ba1c9ace055b659189f6c669cf3657095b50f9602af3a3ba0fe5", size = 396041 },
    { url = "https://files.pythonhosted.org/packages/f8/20/6e03342f629474414860c48aeffcc2f7f50ddaf351d95f20c3f1c67399a8/msgpack-1.1.0-cp311-cp311-win32.whl", hash = "sha256:58638690ebd0a06427c5fe1a227bb6b8b9fdc2bd07701bec13c2335c82131a88", size = 68538 },
    { url = "https://files.pythonhosted.org/packages/aa/c4/5a582fc9a87991a3e6f6800e9bb2f3c82972912235eb9539954f3e9997c7/msgpack-1.1.0-cp311-cp311-win_amd64.whl", hash = "sha256:fd2906780f25c8ed5d7b323379f6138524ba793428db5d0e9d226d3fa6aa1788", size = 74871 },
    { url = "https://files.pythonhosted.org/packages/e1/d6/716b7ca1dbde63290d2973d22bbef1b5032ca634c3ff4384a958ec3f093a/msgpack-1.1.0-cp312-cp312-macosx_10_9_universal2.whl", hash = "sha256:d46cf9e3705ea9485687aa4001a76e44748b609d260af21c4ceea7f2212a501d", size = 152421 },
    { url = "https://files.pythonhosted.org/packages/70/da/5312b067f6773429cec2f8f08b021c06af416bba340c912c2ec778539ed6/msgpack-1.1.0-cp312-cp312-macosx_10_9_x86_64.whl", hash = "sha256:5dbad74103df937e1325cc4bfeaf57713be0b4f15e1c2da43ccdd836393e2ea2", size = 85277 },
    { url = "https://files.pythonhosted.org/packages/28/51/da7f3ae4462e8bb98af0d5bdf2707f1b8c65a0d4f496e46b6afb06cbc286/msgpack-1.1.0-cp312-cp312-macosx_11_0_arm64.whl", hash = "sha256:58dfc47f8b102da61e8949708b3eafc3504509a5728f8b4ddef84bd9e16ad420", size = 82222 },
    { url = "https://files.pythonhosted.org/packages/33/af/dc95c4b2a49cff17ce47611ca9ba218198806cad7796c0b01d1e332c86bb/msgpack-1.1.0-cp312-cp312-manylinux_2_17_aarch64.manylinux2014_aarch64.whl", hash = "sha256:4676e5be1b472909b2ee6356ff425ebedf5142427842aa06b4dfd5117d1ca8a2", size = 392971 },
    { url = "https://files.pythonhosted.org/packages/f1/54/65af8de681fa8255402c80eda2a501ba467921d5a7a028c9c22a2c2eedb5/msgpack-1.1.0-cp312-cp312-manylinux_2_17_x86_64.manylinux2014_x86_64.whl", hash = "sha256:17fb65dd0bec285907f68b15734a993ad3fc94332b5bb21b0435846228de1f39", size = 401403 },
    { url = "https://files.pythonhosted.org/packages/97/8c/e333690777bd33919ab7024269dc3c41c76ef5137b211d776fbb404bfead/msgpack-1.1.0-cp312-cp312-manylinux_2_5_i686.manylinux1_i686.manylinux_2_17_i686.manylinux2014_i686.whl", hash = "sha256:a51abd48c6d8ac89e0cfd4fe177c61481aca2d5e7ba42044fd218cfd8ea9899f", size = 385356 },
    { url = "https://files.pythonhosted.org/packages/57/52/406795ba478dc1c890559dd4e89280fa86506608a28ccf3a72fbf45df9f5/msgpack-1.1.0-cp312-cp312-musllinux_1_2_aarch64.whl", hash = "sha256:2137773500afa5494a61b1208619e3871f75f27b03bcfca7b3a7023284140247", size = 383028 },
    { url = "https://files.pythonhosted.org/packages/e7/69/053b6549bf90a3acadcd8232eae03e2fefc87f066a5b9fbb37e2e608859f/msgpack-1.1.0-cp312-cp312-musllinux_1_2_i686.whl", hash = "sha256:398b713459fea610861c8a7b62a6fec1882759f308ae0795b5413ff6a160cf3c", size = 391100 },
    { url = "https://files.pythonhosted.org/packages/23/f0/d4101d4da054f04274995ddc4086c2715d9b93111eb9ed49686c0f7ccc8a/msgpack-1.1.0-cp312-cp312-musllinux_1_2_x86_64.whl", hash = "sha256:06f5fd2f6bb2a7914922d935d3b8bb4a7fff3a9a91cfce6d06c13bc42bec975b", size = 394254 },
    { url = "https://files.pythonhosted.org/packages/1c/12/cf07458f35d0d775ff3a2dc5559fa2e1fcd06c46f1ef510e594ebefdca01/msgpack-1.1.0-cp312-cp312-win32.whl", hash = "sha256:ad33e8400e4ec17ba782f7b9cf868977d867ed784a1f5f2ab46e7ba53b6e1e1b", size = 69085 },
    { url = "https://files.pythonhosted.org/packages/73/80/2708a4641f7d553a63bc934a3eb7214806b5b39d200133ca7f7afb0a53e8/msgpack-1.1.0-cp312-cp312-win_amd64.whl", hash = "sha256:115a7af8ee9e8cddc10f87636767857e7e3717b7a2e97379dc2054712693e90f", size = 75347 },
]

[[package]]
name = "multidict"
version = "6.1.0"
source = { registry = "https://pypi.org/simple" }
sdist = { url = "https://files.pythonhosted.org/packages/d6/be/504b89a5e9ca731cd47487e91c469064f8ae5af93b7259758dcfc2b9c848/multidict-6.1.0.tar.gz", hash = "sha256:22ae2ebf9b0c69d206c003e2f6a914ea33f0a932d4aa16f236afc049d9958f4a", size = 64002 }
wheels = [
    { url = "https://files.pythonhosted.org/packages/93/13/df3505a46d0cd08428e4c8169a196131d1b0c4b515c3649829258843dde6/multidict-6.1.0-cp311-cp311-macosx_10_9_universal2.whl", hash = "sha256:3efe2c2cb5763f2f1b275ad2bf7a287d3f7ebbef35648a9726e3b69284a4f3d6", size = 48570 },
    { url = "https://files.pythonhosted.org/packages/f0/e1/a215908bfae1343cdb72f805366592bdd60487b4232d039c437fe8f5013d/multidict-6.1.0-cp311-cp311-macosx_10_9_x86_64.whl", hash = "sha256:c7053d3b0353a8b9de430a4f4b4268ac9a4fb3481af37dfe49825bf45ca24156", size = 29316 },
    { url = "https://files.pythonhosted.org/packages/70/0f/6dc70ddf5d442702ed74f298d69977f904960b82368532c88e854b79f72b/multidict-6.1.0-cp311-cp311-macosx_11_0_arm64.whl", hash = "sha256:27e5fc84ccef8dfaabb09d82b7d179c7cf1a3fbc8a966f8274fcb4ab2eb4cadb", size = 29640 },
    { url = "https://files.pythonhosted.org/packages/d8/6d/9c87b73a13d1cdea30b321ef4b3824449866bd7f7127eceed066ccb9b9ff/multidict-6.1.0-cp311-cp311-manylinux_2_17_aarch64.manylinux2014_aarch64.whl", hash = "sha256:0e2b90b43e696f25c62656389d32236e049568b39320e2735d51f08fd362761b", size = 131067 },
    { url = "https://files.pythonhosted.org/packages/cc/1e/1b34154fef373371fd6c65125b3d42ff5f56c7ccc6bfff91b9b3c60ae9e0/multidict-6.1.0-cp311-cp311-manylinux_2_17_ppc64le.manylinux2014_ppc64le.whl", hash = "sha256:d83a047959d38a7ff552ff94be767b7fd79b831ad1cd9920662db05fec24fe72", size = 138507 },
    { url = "https://files.pythonhosted.org/packages/fb/e0/0bc6b2bac6e461822b5f575eae85da6aae76d0e2a79b6665d6206b8e2e48/multidict-6.1.0-cp311-cp311-manylinux_2_17_s390x.manylinux2014_s390x.whl", hash = "sha256:d1a9dd711d0877a1ece3d2e4fea11a8e75741ca21954c919406b44e7cf971304", size = 133905 },
    { url = "https://files.pythonhosted.org/packages/ba/af/73d13b918071ff9b2205fcf773d316e0f8fefb4ec65354bbcf0b10908cc6/multidict-6.1.0-cp311-cp311-manylinux_2_17_x86_64.manylinux2014_x86_64.whl", hash = "sha256:ec2abea24d98246b94913b76a125e855eb5c434f7c46546046372fe60f666351", size = 129004 },
    { url = "https://files.pythonhosted.org/packages/74/21/23960627b00ed39643302d81bcda44c9444ebcdc04ee5bedd0757513f259/multidict-6.1.0-cp311-cp311-manylinux_2_5_i686.manylinux1_i686.manylinux_2_17_i686.manylinux2014_i686.whl", hash = "sha256:4867cafcbc6585e4b678876c489b9273b13e9fff9f6d6d66add5e15d11d926cb", size = 121308 },
    { url = "https://files.pythonhosted.org/packages/8b/5c/cf282263ffce4a596ed0bb2aa1a1dddfe1996d6a62d08842a8d4b33dca13/multidict-6.1.0-cp311-cp311-musllinux_1_2_aarch64.whl", hash = "sha256:5b48204e8d955c47c55b72779802b219a39acc3ee3d0116d5080c388970b76e3", size = 132608 },
    { url = "https://files.pythonhosted.org/packages/d7/3e/97e778c041c72063f42b290888daff008d3ab1427f5b09b714f5a8eff294/multidict-6.1.0-cp311-cp311-musllinux_1_2_i686.whl", hash = "sha256:d8fff389528cad1618fb4b26b95550327495462cd745d879a8c7c2115248e399", size = 127029 },
    { url = "https://files.pythonhosted.org/packages/47/ac/3efb7bfe2f3aefcf8d103e9a7162572f01936155ab2f7ebcc7c255a23212/multidict-6.1.0-cp311-cp311-musllinux_1_2_ppc64le.whl", hash = "sha256:a7a9541cd308eed5e30318430a9c74d2132e9a8cb46b901326272d780bf2d423", size = 137594 },
    { url = "https://files.pythonhosted.org/packages/42/9b/6c6e9e8dc4f915fc90a9b7798c44a30773dea2995fdcb619870e705afe2b/multidict-6.1.0-cp311-cp311-musllinux_1_2_s390x.whl", hash = "sha256:da1758c76f50c39a2efd5e9859ce7d776317eb1dd34317c8152ac9251fc574a3", size = 134556 },
    { url = "https://files.pythonhosted.org/packages/1d/10/8e881743b26aaf718379a14ac58572a240e8293a1c9d68e1418fb11c0f90/multidict-6.1.0-cp311-cp311-musllinux_1_2_x86_64.whl", hash = "sha256:c943a53e9186688b45b323602298ab727d8865d8c9ee0b17f8d62d14b56f0753", size = 130993 },
    { url = "https://files.pythonhosted.org/packages/45/84/3eb91b4b557442802d058a7579e864b329968c8d0ea57d907e7023c677f2/multidict-6.1.0-cp311-cp311-win32.whl", hash = "sha256:90f8717cb649eea3504091e640a1b8568faad18bd4b9fcd692853a04475a4b80", size = 26405 },
    { url = "https://files.pythonhosted.org/packages/9f/0b/ad879847ecbf6d27e90a6eabb7eff6b62c129eefe617ea45eae7c1f0aead/multidict-6.1.0-cp311-cp311-win_amd64.whl", hash = "sha256:82176036e65644a6cc5bd619f65f6f19781e8ec2e5330f51aa9ada7504cc1926", size = 28795 },
    { url = "https://files.pythonhosted.org/packages/fd/16/92057c74ba3b96d5e211b553895cd6dc7cc4d1e43d9ab8fafc727681ef71/multidict-6.1.0-cp312-cp312-macosx_10_9_universal2.whl", hash = "sha256:b04772ed465fa3cc947db808fa306d79b43e896beb677a56fb2347ca1a49c1fa", size = 48713 },
    { url = "https://files.pythonhosted.org/packages/94/3d/37d1b8893ae79716179540b89fc6a0ee56b4a65fcc0d63535c6f5d96f217/multidict-6.1.0-cp312-cp312-macosx_10_9_x86_64.whl", hash = "sha256:6180c0ae073bddeb5a97a38c03f30c233e0a4d39cd86166251617d1bbd0af436", size = 29516 },
    { url = "https://files.pythonhosted.org/packages/a2/12/adb6b3200c363062f805275b4c1e656be2b3681aada66c80129932ff0bae/multidict-6.1.0-cp312-cp312-macosx_11_0_arm64.whl", hash = "sha256:071120490b47aa997cca00666923a83f02c7fbb44f71cf7f136df753f7fa8761", size = 29557 },
    { url = "https://files.pythonhosted.org/packages/47/e9/604bb05e6e5bce1e6a5cf80a474e0f072e80d8ac105f1b994a53e0b28c42/multidict-6.1.0-cp312-cp312-manylinux_2_17_aarch64.manylinux2014_aarch64.whl", hash = "sha256:50b3a2710631848991d0bf7de077502e8994c804bb805aeb2925a981de58ec2e", size = 130170 },
    { url = "https://files.pythonhosted.org/packages/7e/13/9efa50801785eccbf7086b3c83b71a4fb501a4d43549c2f2f80b8787d69f/multidict-6.1.0-cp312-cp312-manylinux_2_17_ppc64le.manylinux2014_ppc64le.whl", hash = "sha256:b58c621844d55e71c1b7f7c498ce5aa6985d743a1a59034c57a905b3f153c1ef", size = 134836 },
    { url = "https://files.pythonhosted.org/packages/bf/0f/93808b765192780d117814a6dfcc2e75de6dcc610009ad408b8814dca3ba/multidict-6.1.0-cp312-cp312-manylinux_2_17_s390x.manylinux2014_s390x.whl", hash = "sha256:55b6d90641869892caa9ca42ff913f7ff1c5ece06474fbd32fb2cf6834726c95", size = 133475 },
    { url = "https://files.pythonhosted.org/packages/d3/c8/529101d7176fe7dfe1d99604e48d69c5dfdcadb4f06561f465c8ef12b4df/multidict-6.1.0-cp312-cp312-manylinux_2_17_x86_64.manylinux2014_x86_64.whl", hash = "sha256:4b820514bfc0b98a30e3d85462084779900347e4d49267f747ff54060cc33925", size = 131049 },
    { url = "https://files.pythonhosted.org/packages/ca/0c/fc85b439014d5a58063e19c3a158a889deec399d47b5269a0f3b6a2e28bc/multidict-6.1.0-cp312-cp312-manylinux_2_5_i686.manylinux1_i686.manylinux_2_17_i686.manylinux2014_i686.whl", hash = "sha256:10a9b09aba0c5b48c53761b7c720aaaf7cf236d5fe394cd399c7ba662d5f9966", size = 120370 },
    { url = "https://files.pythonhosted.org/packages/db/46/d4416eb20176492d2258fbd47b4abe729ff3b6e9c829ea4236f93c865089/multidict-6.1.0-cp312-cp312-musllinux_1_2_aarch64.whl", hash = "sha256:1e16bf3e5fc9f44632affb159d30a437bfe286ce9e02754759be5536b169b305", size = 125178 },
    { url = "https://files.pythonhosted.org/packages/5b/46/73697ad7ec521df7de5531a32780bbfd908ded0643cbe457f981a701457c/multidict-6.1.0-cp312-cp312-musllinux_1_2_i686.whl", hash = "sha256:76f364861c3bfc98cbbcbd402d83454ed9e01a5224bb3a28bf70002a230f73e2", size = 119567 },
    { url = "https://files.pythonhosted.org/packages/cd/ed/51f060e2cb0e7635329fa6ff930aa5cffa17f4c7f5c6c3ddc3500708e2f2/multidict-6.1.0-cp312-cp312-musllinux_1_2_ppc64le.whl", hash = "sha256:820c661588bd01a0aa62a1283f20d2be4281b086f80dad9e955e690c75fb54a2", size = 129822 },
    { url = "https://files.pythonhosted.org/packages/df/9e/ee7d1954b1331da3eddea0c4e08d9142da5f14b1321c7301f5014f49d492/multidict-6.1.0-cp312-cp312-musllinux_1_2_s390x.whl", hash = "sha256:0e5f362e895bc5b9e67fe6e4ded2492d8124bdf817827f33c5b46c2fe3ffaca6", size = 128656 },
    { url = "https://files.pythonhosted.org/packages/77/00/8538f11e3356b5d95fa4b024aa566cde7a38aa7a5f08f4912b32a037c5dc/multidict-6.1.0-cp312-cp312-musllinux_1_2_x86_64.whl", hash = "sha256:3ec660d19bbc671e3a6443325f07263be452c453ac9e512f5eb935e7d4ac28b3", size = 125360 },
    { url = "https://files.pythonhosted.org/packages/be/05/5d334c1f2462d43fec2363cd00b1c44c93a78c3925d952e9a71caf662e96/multidict-6.1.0-cp312-cp312-win32.whl", hash = "sha256:58130ecf8f7b8112cdb841486404f1282b9c86ccb30d3519faf301b2e5659133", size = 26382 },
    { url = "https://files.pythonhosted.org/packages/a3/bf/f332a13486b1ed0496d624bcc7e8357bb8053823e8cd4b9a18edc1d97e73/multidict-6.1.0-cp312-cp312-win_amd64.whl", hash = "sha256:188215fc0aafb8e03341995e7c4797860181562380f81ed0a87ff455b70bf1f1", size = 28529 },
    { url = "https://files.pythonhosted.org/packages/99/b7/b9e70fde2c0f0c9af4cc5277782a89b66d35948ea3369ec9f598358c3ac5/multidict-6.1.0-py3-none-any.whl", hash = "sha256:48e171e52d1c4d33888e529b999e5900356b9ae588c2f09a52dcefb158b27506", size = 10051 },
]

[[package]]
name = "mygene"
version = "3.2.2"
source = { registry = "https://pypi.org/simple" }
dependencies = [
    { name = "biothings-client" },
]
sdist = { url = "https://files.pythonhosted.org/packages/0a/ec/a256003f84196aa3fdd65a7c6f5adfc0688398fb66442eba75b39c9b7627/mygene-3.2.2.tar.gz", hash = "sha256:e729cabbc28cf5afb221bca1ab637883b375cb1a3e2f067587ec79f71affdaea", size = 5399 }
wheels = [
    { url = "https://files.pythonhosted.org/packages/a7/b7/132b1673c0ec00881d49d56c09624942fa0ebd2fc21d73d80647efa082e9/mygene-3.2.2-py2.py3-none-any.whl", hash = "sha256:18d85d1b28ecee2be31d844607fb0c5f7d7c58573278432df819ee2a5e88fe46", size = 5357 },
]

[[package]]
name = "mypy-boto3-omics"
version = "1.35.7"
source = { registry = "https://pypi.org/simple" }
dependencies = [
    { name = "typing-extensions", marker = "python_full_version < '3.12'" },
]
sdist = { url = "https://files.pythonhosted.org/packages/b3/c0/71807a598dd49c569ff3782d3d33dcd8fa727ed9405b5a0ee1c17a1a03b6/mypy_boto3_omics-1.35.7.tar.gz", hash = "sha256:0b00f4b2d536db5ed70fe4974e9f964727ffa87dc4380e4fb8149d4d67173865", size = 47626 }
wheels = [
    { url = "https://files.pythonhosted.org/packages/03/b0/e504d698081558cab8c8ea8659d16a700a9d7c9241e1b82c4d6314f936cd/mypy_boto3_omics-1.35.7-py3-none-any.whl", hash = "sha256:dc5222e9ab5217986a81f9d472d6d554b70c7d37ae51826d26a021770c05f440", size = 55518 },
]

[[package]]
name = "nbclient"
version = "0.10.0"
source = { registry = "https://pypi.org/simple" }
dependencies = [
    { name = "jupyter-client" },
    { name = "jupyter-core" },
    { name = "nbformat" },
    { name = "traitlets" },
]
sdist = { url = "https://files.pythonhosted.org/packages/e2/d2/39bc36604f24bccd44d374ac34769bc58c53a1da5acd1e83f0165aa4940e/nbclient-0.10.0.tar.gz", hash = "sha256:4b3f1b7dba531e498449c4db4f53da339c91d449dc11e9af3a43b4eb5c5abb09", size = 62246 }
wheels = [
    { url = "https://files.pythonhosted.org/packages/66/e8/00517a23d3eeaed0513e718fbc94aab26eaa1758f5690fc8578839791c79/nbclient-0.10.0-py3-none-any.whl", hash = "sha256:f13e3529332a1f1f81d82a53210322476a168bb7090a0289c795fe9cc11c9d3f", size = 25318 },
]

[[package]]
name = "nbconvert"
version = "7.16.4"
source = { registry = "https://pypi.org/simple" }
dependencies = [
    { name = "beautifulsoup4" },
    { name = "bleach" },
    { name = "defusedxml" },
    { name = "jinja2" },
    { name = "jupyter-core" },
    { name = "jupyterlab-pygments" },
    { name = "markupsafe" },
    { name = "mistune" },
    { name = "nbclient" },
    { name = "nbformat" },
    { name = "packaging" },
    { name = "pandocfilters" },
    { name = "pygments" },
    { name = "tinycss2" },
    { name = "traitlets" },
]
sdist = { url = "https://files.pythonhosted.org/packages/af/e8/ba521a033b21132008e520c28ceb818f9f092da5f0261e94e509401b29f9/nbconvert-7.16.4.tar.gz", hash = "sha256:86ca91ba266b0a448dc96fa6c5b9d98affabde2867b363258703536807f9f7f4", size = 854422 }
wheels = [
    { url = "https://files.pythonhosted.org/packages/b8/bb/bb5b6a515d1584aa2fd89965b11db6632e4bdc69495a52374bcc36e56cfa/nbconvert-7.16.4-py3-none-any.whl", hash = "sha256:05873c620fe520b6322bf8a5ad562692343fe3452abda5765c7a34b7d1aa3eb3", size = 257388 },
]

[[package]]
name = "nbformat"
version = "5.10.4"
source = { registry = "https://pypi.org/simple" }
dependencies = [
    { name = "fastjsonschema" },
    { name = "jsonschema" },
    { name = "jupyter-core" },
    { name = "traitlets" },
]
sdist = { url = "https://files.pythonhosted.org/packages/6d/fd/91545e604bc3dad7dca9ed03284086039b294c6b3d75c0d2fa45f9e9caf3/nbformat-5.10.4.tar.gz", hash = "sha256:322168b14f937a5d11362988ecac2a4952d3d8e3a2cbeb2319584631226d5b3a", size = 142749 }
wheels = [
    { url = "https://files.pythonhosted.org/packages/a9/82/0340caa499416c78e5d8f5f05947ae4bc3cba53c9f038ab6e9ed964e22f1/nbformat-5.10.4-py3-none-any.whl", hash = "sha256:3b48d6c8fbca4b299bf3982ea7db1af21580e4fec269ad087b9e81588891200b", size = 78454 },
]

[[package]]
name = "ndindex"
version = "1.9.1"
source = { registry = "https://pypi.org/simple" }
sdist = { url = "https://files.pythonhosted.org/packages/04/97/ee893252f5f18f848f0906da0e60955a3fce3f93ecf1924a36a6f33dafb0/ndindex-1.9.1.tar.gz", hash = "sha256:b9cd9fa67044d12a8ed7b63ca7b38b45c51163962b67f133307a0cbe0721a953", size = 240445 }
wheels = [
    { url = "https://files.pythonhosted.org/packages/29/1a/de38d91ad1ebb2ca19801a8c94ff53ef66efb6cc9a00f1f1820614aefc3a/ndindex-1.9.1-cp311-cp311-macosx_10_9_x86_64.whl", hash = "sha256:2382211298d749bc05d8b48c555cd7b5b491b23ef390e883e2c380ffbcbff327", size = 160481 },
    { url = "https://files.pythonhosted.org/packages/f3/6a/65d4e390d01813542177727a2f845b500a28fa5ccb92e6fd67e15401531a/ndindex-1.9.1-cp311-cp311-macosx_11_0_arm64.whl", hash = "sha256:553211dcff02934c41e6a5d98f9e19846045576520d48ced2405be41eb26d17f", size = 159377 },
    { url = "https://files.pythonhosted.org/packages/4b/70/c1d99dbf9680ed79c8a50b912f4bde2ca248e9bbc456c3a19a6cbf9a1f7f/ndindex-1.9.1-cp311-cp311-manylinux_2_17_x86_64.manylinux2014_x86_64.whl", hash = "sha256:9ad5933d1fd9928301a146bcbaf46a237f1e655e867a27aa930e1952d22514c1", size = 491958 },
    { url = "https://files.pythonhosted.org/packages/8f/0e/cae7e2080a4f9b20b43a7d5967c853cfe6d2f2887e325d6cf94d8b42d878/ndindex-1.9.1-cp311-cp311-manylinux_2_5_i686.manylinux1_i686.manylinux_2_17_i686.manylinux2014_i686.whl", hash = "sha256:fd51b673b42ff54f49b0164f619270b1efabd0240dc92995c4695cc40d2858ec", size = 472404 },
    { url = "https://files.pythonhosted.org/packages/2c/cd/282524f3f681a17bba313c1d9bf40ca0fec30e69f998536fc06cc179ef8d/ndindex-1.9.1-cp311-cp311-musllinux_1_2_i686.whl", hash = "sha256:0f6b05a033176c3959f2238ff6a188a40ec62e7e1632c488d8a86eb972ff510b", size = 477470 },
    { url = "https://files.pythonhosted.org/packages/e9/46/8b11474660d67fc93d7b076a4996f2c117e3c2c75cf54d19d30af2235b12/ndindex-1.9.1-cp311-cp311-musllinux_1_2_x86_64.whl", hash = "sha256:9027157480d90cb7b7c5ce14b6cc5118e83d61610d50d46d3a0786069fb05c81", size = 492487 },
    { url = "https://files.pythonhosted.org/packages/23/e3/919c08b6c7ef8ace3f9f8f41d6d70f82f3e21b9f8cbafe95f953add22b73/ndindex-1.9.1-cp311-cp311-win32.whl", hash = "sha256:ba3e7775e4910926123e1686ef55579a2c1b540215e863d930fd258b90d3017f", size = 149312 },
    { url = "https://files.pythonhosted.org/packages/cf/24/526b01d2e712cb08bd7ed5314aae8847d2a8f1513934281aec48af274b37/ndindex-1.9.1-cp311-cp311-win_amd64.whl", hash = "sha256:9edd9a9ac305e9bb5c47cd028bed3db39e4fefd001d82716a82b84fcb949f82b", size = 157014 },
    { url = "https://files.pythonhosted.org/packages/18/d8/0e957e963f9a7e3573ebfbbb87823411da60208520fd83520893afd0efec/ndindex-1.9.1-cp312-cp312-macosx_10_13_x86_64.whl", hash = "sha256:deff9ff64483ff463ccaa1a9a518156f24f2e786f183fbbddf0401a48980add0", size = 161171 },
    { url = "https://files.pythonhosted.org/packages/d4/fe/360ca9be3f21a94e2627f4b9bf8061b7e1692be70be83563f13bd8558a9d/ndindex-1.9.1-cp312-cp312-macosx_11_0_arm64.whl", hash = "sha256:a831a669820744c03bd42058d86150013ff39dbf6808b59014d134017b29e7aa", size = 159098 },
    { url = "https://files.pythonhosted.org/packages/0b/2e/9dbb22518bfbaa15be23482f424141d40ed2b607ff629db89834aab60fbf/ndindex-1.9.1-cp312-cp312-manylinux_2_17_x86_64.manylinux2014_x86_64.whl", hash = "sha256:82c481627c50f1d26425f8085d06a76b4e4ad4138a2d415eb70573208dfc756f", size = 507306 },
    { url = "https://files.pythonhosted.org/packages/c7/fb/9ea15f913a640fabdaed4d631f11886efdf3276b35b79e01c2fac7b92523/ndindex-1.9.1-cp312-cp312-manylinux_2_5_i686.manylinux1_i686.manylinux_2_17_i686.manylinux2014_i686.whl", hash = "sha256:12b29a87140b50adef8cbd7a1a9a6088e2683b8e45a8352e0e38db116191d87e", size = 485467 },
    { url = "https://files.pythonhosted.org/packages/24/7e/35b5d7fb20cd4e5e22ca3409137967976546d3345cb37266eaf3e3143dd7/ndindex-1.9.1-cp312-cp312-musllinux_1_2_i686.whl", hash = "sha256:94a86d98044903b436af25f2b5bad4fa598b4d49087a2478340fecab6e485b65", size = 489769 },
    { url = "https://files.pythonhosted.org/packages/5b/cb/42014e9a7decf2f2e00ae59847ec4d0320cf78a0ba5ab7631e3c1b0d70df/ndindex-1.9.1-cp312-cp312-musllinux_1_2_x86_64.whl", hash = "sha256:8f197446db714be853e14a8b65361b70c94c85235d7feec6b6bb651f65fa14eb", size = 503724 },
    { url = "https://files.pythonhosted.org/packages/4a/2f/447afee0523d64d2705817379b822336a52ff617c1f6e9d1d867ec2c8ebf/ndindex-1.9.1-cp312-cp312-win32.whl", hash = "sha256:005cb8b27fdd64240e304fdc1dfe58fa00d4f85288f71c3de29504080aad2dd4", size = 149190 },
    { url = "https://files.pythonhosted.org/packages/11/97/4eb5b2b88897ccba70b98b6fcc72602daa012a650117004033391ae2bf09/ndindex-1.9.1-cp312-cp312-win_amd64.whl", hash = "sha256:cd8e857749eabd2101718fbdba132dca632afd81ac5a88c55f783f3860a62a40", size = 157124 },
]

[[package]]
name = "nest-asyncio"
version = "1.6.0"
source = { registry = "https://pypi.org/simple" }
sdist = { url = "https://files.pythonhosted.org/packages/83/f8/51569ac65d696c8ecbee95938f89d4abf00f47d58d48f6fbabfe8f0baefe/nest_asyncio-1.6.0.tar.gz", hash = "sha256:6f172d5449aca15afd6c646851f4e31e02c598d553a667e38cafa997cfec55fe", size = 7418 }
wheels = [
    { url = "https://files.pythonhosted.org/packages/a0/c4/c2971a3ba4c6103a3d10c4b0f24f461ddc027f0f09763220cf35ca1401b3/nest_asyncio-1.6.0-py3-none-any.whl", hash = "sha256:87af6efd6b5e897c81050477ef65c62e2b2f35d51703cae01aff2905b1852e1c", size = 5195 },
]

[[package]]
name = "notebook"
version = "7.2.2"
source = { registry = "https://pypi.org/simple" }
dependencies = [
    { name = "jupyter-server" },
    { name = "jupyterlab" },
    { name = "jupyterlab-server" },
    { name = "notebook-shim" },
    { name = "tornado" },
]
sdist = { url = "https://files.pythonhosted.org/packages/0f/33/30b83c1c84e368087059bde1269549612584924db156bff53654e165a498/notebook-7.2.2.tar.gz", hash = "sha256:2ef07d4220421623ad3fe88118d687bc0450055570cdd160814a59cf3a1c516e", size = 4948876 }
wheels = [
    { url = "https://files.pythonhosted.org/packages/46/77/53732fbf48196af9e51c2a61833471021c1d77d335d57b96ee3588c0c53d/notebook-7.2.2-py3-none-any.whl", hash = "sha256:c89264081f671bc02eec0ed470a627ed791b9156cad9285226b31611d3e9fe1c", size = 5037123 },
]

[[package]]
name = "notebook-shim"
version = "0.2.4"
source = { registry = "https://pypi.org/simple" }
dependencies = [
    { name = "jupyter-server" },
]
sdist = { url = "https://files.pythonhosted.org/packages/54/d2/92fa3243712b9a3e8bafaf60aac366da1cada3639ca767ff4b5b3654ec28/notebook_shim-0.2.4.tar.gz", hash = "sha256:b4b2cfa1b65d98307ca24361f5b30fe785b53c3fd07b7a47e89acb5e6ac638cb", size = 13167 }
wheels = [
    { url = "https://files.pythonhosted.org/packages/f9/33/bd5b9137445ea4b680023eb0469b2bb969d61303dedb2aac6560ff3d14a1/notebook_shim-0.2.4-py3-none-any.whl", hash = "sha256:411a5be4e9dc882a074ccbcae671eda64cceb068767e9a3419096986560e1cef", size = 13307 },
]

[[package]]
name = "numba"
version = "0.60.0"
source = { registry = "https://pypi.org/simple" }
dependencies = [
    { name = "llvmlite" },
    { name = "numpy" },
]
sdist = { url = "https://files.pythonhosted.org/packages/3c/93/2849300a9184775ba274aba6f82f303343669b0592b7bb0849ea713dabb0/numba-0.60.0.tar.gz", hash = "sha256:5df6158e5584eece5fc83294b949fd30b9f1125df7708862205217e068aabf16", size = 2702171 }
wheels = [
    { url = "https://files.pythonhosted.org/packages/98/ad/df18d492a8f00d29a30db307904b9b296e37507034eedb523876f3a2e13e/numba-0.60.0-cp311-cp311-macosx_10_9_x86_64.whl", hash = "sha256:a17b70fc9e380ee29c42717e8cc0bfaa5556c416d94f9aa96ba13acb41bdece8", size = 2647254 },
    { url = "https://files.pythonhosted.org/packages/9a/51/a4dc2c01ce7a850b8e56ff6d5381d047a5daea83d12bad08aa071d34b2ee/numba-0.60.0-cp311-cp311-macosx_11_0_arm64.whl", hash = "sha256:3fb02b344a2a80efa6f677aa5c40cd5dd452e1b35f8d1c2af0dfd9ada9978e4b", size = 2649970 },
    { url = "https://files.pythonhosted.org/packages/f9/4c/8889ac94c0b33dca80bed11564b8c6d9ea14d7f094e674c58e5c5b05859b/numba-0.60.0-cp311-cp311-manylinux2014_aarch64.manylinux_2_17_aarch64.whl", hash = "sha256:5f4fde652ea604ea3c86508a3fb31556a6157b2c76c8b51b1d45eb40c8598703", size = 3412492 },
    { url = "https://files.pythonhosted.org/packages/57/03/2b4245b05b71c0cee667e6a0b51606dfa7f4157c9093d71c6b208385a611/numba-0.60.0-cp311-cp311-manylinux2014_x86_64.manylinux_2_17_x86_64.whl", hash = "sha256:4142d7ac0210cc86432b818338a2bc368dc773a2f5cf1e32ff7c5b378bd63ee8", size = 3705018 },
    { url = "https://files.pythonhosted.org/packages/79/89/2d924ca60dbf949f18a6fec223a2445f5f428d9a5f97a6b29c2122319015/numba-0.60.0-cp311-cp311-win_amd64.whl", hash = "sha256:cac02c041e9b5bc8cf8f2034ff6f0dbafccd1ae9590dc146b3a02a45e53af4e2", size = 2686920 },
    { url = "https://files.pythonhosted.org/packages/eb/5c/b5ec752c475e78a6c3676b67c514220dbde2725896bbb0b6ec6ea54b2738/numba-0.60.0-cp312-cp312-macosx_10_9_x86_64.whl", hash = "sha256:d7da4098db31182fc5ffe4bc42c6f24cd7d1cb8a14b59fd755bfee32e34b8404", size = 2647866 },
    { url = "https://files.pythonhosted.org/packages/65/42/39559664b2e7c15689a638c2a38b3b74c6e69a04e2b3019b9f7742479188/numba-0.60.0-cp312-cp312-macosx_11_0_arm64.whl", hash = "sha256:38d6ea4c1f56417076ecf8fc327c831ae793282e0ff51080c5094cb726507b1c", size = 2650208 },
    { url = "https://files.pythonhosted.org/packages/67/88/c4459ccc05674ef02119abf2888ccd3e2fed12a323f52255f4982fc95876/numba-0.60.0-cp312-cp312-manylinux2014_aarch64.manylinux_2_17_aarch64.whl", hash = "sha256:62908d29fb6a3229c242e981ca27e32a6e606cc253fc9e8faeb0e48760de241e", size = 3466946 },
    { url = "https://files.pythonhosted.org/packages/8b/41/ac11cf33524def12aa5bd698226ae196a1185831c05ed29dc0c56eaa308b/numba-0.60.0-cp312-cp312-manylinux2014_x86_64.manylinux_2_17_x86_64.whl", hash = "sha256:0ebaa91538e996f708f1ab30ef4d3ddc344b64b5227b67a57aa74f401bb68b9d", size = 3761463 },
    { url = "https://files.pythonhosted.org/packages/ca/bd/0fe29fcd1b6a8de479a4ed25c6e56470e467e3611c079d55869ceef2b6d1/numba-0.60.0-cp312-cp312-win_amd64.whl", hash = "sha256:f75262e8fe7fa96db1dca93d53a194a38c46da28b112b8a4aca168f0df860347", size = 2707588 },
]

[[package]]
name = "numexpr"
version = "2.10.1"
source = { registry = "https://pypi.org/simple" }
dependencies = [
    { name = "numpy" },
]
sdist = { url = "https://files.pythonhosted.org/packages/f9/61/dd156698c6211a877170303b49be711f6952570c2a03bfdd2ae3217fb213/numexpr-2.10.1.tar.gz", hash = "sha256:9bba99d354a65f1a008ab8b87f07d84404c668e66bab624df5b6b5373403cf81", size = 101580 }
wheels = [
    { url = "https://files.pythonhosted.org/packages/98/a2/b72bf13afc815e64779a671c880a9e2753ae62cff10d3a1548b5ba6cf5e8/numexpr-2.10.1-cp311-cp311-macosx_10_9_x86_64.whl", hash = "sha256:a3c0b0bf165b2d886eb981afa4e77873ca076f5d51c491c4d7b8fc10f17c876f", size = 141382 },
    { url = "https://files.pythonhosted.org/packages/ae/dd/2e64a90d5632cc8ceb964f84c801d896411a37edc563def94e2e9873e630/numexpr-2.10.1-cp311-cp311-macosx_11_0_arm64.whl", hash = "sha256:56648a04679063175681195670ad53e5c8ca19668166ed13875199b5600089c7", size = 130940 },
    { url = "https://files.pythonhosted.org/packages/d9/32/1100b44ca545ea969204daf260f747eebea71758f13236374f7a5ef759e1/numexpr-2.10.1-cp311-cp311-manylinux_2_27_aarch64.manylinux_2_28_aarch64.whl", hash = "sha256:ce04ae6efe2a9d0be1a0e114115c3ae70c68b8b8fbc615c5c55c15704b01e6a4", size = 404509 },
    { url = "https://files.pythonhosted.org/packages/2f/b3/55ac60a4003fcc6013ef87a3c97fd7811c5662cb1c19ea438c03601c3d8f/numexpr-2.10.1-cp311-cp311-manylinux_2_27_x86_64.manylinux_2_28_x86_64.whl", hash = "sha256:45f598182b4f5c153222e47d5163c3bee8d5ebcaee7e56dd2a5898d4d97e4473", size = 406661 },
    { url = "https://files.pythonhosted.org/packages/02/89/9b78120ddaf9b4615a7a9ebaffaf93e0931aec0a219e72b7ade9823280a8/numexpr-2.10.1-cp311-cp311-musllinux_1_2_x86_64.whl", hash = "sha256:6a50370bea77ba94c3734a44781c716751354c6bfda2d369af3aed3d67d42871", size = 1377483 },
    { url = "https://files.pythonhosted.org/packages/e1/a7/2d6e4832a23142ccaefe26c3f0e901fd782dd73a30eaef6f78f387cc9f52/numexpr-2.10.1-cp311-cp311-win32.whl", hash = "sha256:fa4009d84a8e6e21790e718a80a22d57fe7f215283576ef2adc4183f7247f3c7", size = 148088 },
    { url = "https://files.pythonhosted.org/packages/06/c6/da8f79ce916598d82d3240318f282eb70120c95dab0e61ece1c67c41434f/numexpr-2.10.1-cp311-cp311-win_amd64.whl", hash = "sha256:fcbf013bb8494e8ef1d11fa3457827c1571c6a3153982d709e5d17594999d4dd", size = 141170 },
    { url = "https://files.pythonhosted.org/packages/c1/29/6470c540591f0f19529dd1ffb3c45dd1ca0a413317ba6b9441609f0dc370/numexpr-2.10.1-cp312-cp312-macosx_10_9_x86_64.whl", hash = "sha256:82fc95c301b15ff4823f98989ee363a2d5555d16a7cfd3710e98ddee726eaaaa", size = 141591 },
    { url = "https://files.pythonhosted.org/packages/1f/09/d6e9d502ec37c3a8bdecd45b8c7ddd61c19076649616e285f8d6196dafb5/numexpr-2.10.1-cp312-cp312-macosx_11_0_arm64.whl", hash = "sha256:cbf79fef834f88607f977ab9867061dcd9b40ccb08bb28547c6dc6c73e560895", size = 131084 },
    { url = "https://files.pythonhosted.org/packages/48/0c/35fc08876bbfef03a7ed083c92041a28d71fabfab81a202e46a8ebe772aa/numexpr-2.10.1-cp312-cp312-manylinux_2_27_aarch64.manylinux_2_28_aarch64.whl", hash = "sha256:552c8d4b2e3b87cdb2abb40a781b9a61a9090a9f66ac7357fc5a0b93aff76be3", size = 405802 },
    { url = "https://files.pythonhosted.org/packages/04/ad/5c9c9943323692e1027484b95f2fe5166c36eb71039d4133ebd29f2569d2/numexpr-2.10.1-cp312-cp312-manylinux_2_27_x86_64.manylinux_2_28_x86_64.whl", hash = "sha256:22cc65e9121aeb3187a2b50827715b2b087ea70e8ab21416ea52662322087b43", size = 408540 },
    { url = "https://files.pythonhosted.org/packages/be/c7/4ceec83eb39931d7132bf218b84b26efacadd32b022042ffa407050962c5/numexpr-2.10.1-cp312-cp312-musllinux_1_2_x86_64.whl", hash = "sha256:00204e5853713b5eba5f3d0bc586a5d8d07f76011b597c8b4087592cc2ec2928", size = 1379067 },
    { url = "https://files.pythonhosted.org/packages/c2/0e/c6a4c67ad3e3aec2da87b3c300363a2b3c9a689f6ba67a4b71f444240989/numexpr-2.10.1-cp312-cp312-win32.whl", hash = "sha256:82bf04a1495ac475de4ab49fbe0a3a2710ed3fd1a00bc03847316b5d7602402d", size = 148228 },
    { url = "https://files.pythonhosted.org/packages/f5/4f/6c2621db459b8cab5cfcbd21c6ccc6cde594d0256853d9a79e4f454ed131/numexpr-2.10.1-cp312-cp312-win_amd64.whl", hash = "sha256:300e577b3c006dd7a8270f1bb2e8a00ee15bf235b1650fe2a6febec2954bc2c3", size = 141256 },
]

[[package]]
name = "numpy"
version = "1.26.4"
source = { registry = "https://pypi.org/simple" }
sdist = { url = "https://files.pythonhosted.org/packages/65/6e/09db70a523a96d25e115e71cc56a6f9031e7b8cd166c1ac8438307c14058/numpy-1.26.4.tar.gz", hash = "sha256:2a02aba9ed12e4ac4eb3ea9421c420301a0c6460d9830d74a9df87efa4912010", size = 15786129 }
wheels = [
    { url = "https://files.pythonhosted.org/packages/11/57/baae43d14fe163fa0e4c47f307b6b2511ab8d7d30177c491960504252053/numpy-1.26.4-cp311-cp311-macosx_10_9_x86_64.whl", hash = "sha256:4c66707fabe114439db9068ee468c26bbdf909cac0fb58686a42a24de1760c71", size = 20630554 },
    { url = "https://files.pythonhosted.org/packages/1a/2e/151484f49fd03944c4a3ad9c418ed193cfd02724e138ac8a9505d056c582/numpy-1.26.4-cp311-cp311-macosx_11_0_arm64.whl", hash = "sha256:edd8b5fe47dab091176d21bb6de568acdd906d1887a4584a15a9a96a1dca06ef", size = 13997127 },
    { url = "https://files.pythonhosted.org/packages/79/ae/7e5b85136806f9dadf4878bf73cf223fe5c2636818ba3ab1c585d0403164/numpy-1.26.4-cp311-cp311-manylinux_2_17_aarch64.manylinux2014_aarch64.whl", hash = "sha256:7ab55401287bfec946ced39700c053796e7cc0e3acbef09993a9ad2adba6ca6e", size = 14222994 },
    { url = "https://files.pythonhosted.org/packages/3a/d0/edc009c27b406c4f9cbc79274d6e46d634d139075492ad055e3d68445925/numpy-1.26.4-cp311-cp311-manylinux_2_17_x86_64.manylinux2014_x86_64.whl", hash = "sha256:666dbfb6ec68962c033a450943ded891bed2d54e6755e35e5835d63f4f6931d5", size = 18252005 },
    { url = "https://files.pythonhosted.org/packages/09/bf/2b1aaf8f525f2923ff6cfcf134ae5e750e279ac65ebf386c75a0cf6da06a/numpy-1.26.4-cp311-cp311-musllinux_1_1_aarch64.whl", hash = "sha256:96ff0b2ad353d8f990b63294c8986f1ec3cb19d749234014f4e7eb0112ceba5a", size = 13885297 },
    { url = "https://files.pythonhosted.org/packages/df/a0/4e0f14d847cfc2a633a1c8621d00724f3206cfeddeb66d35698c4e2cf3d2/numpy-1.26.4-cp311-cp311-musllinux_1_1_x86_64.whl", hash = "sha256:60dedbb91afcbfdc9bc0b1f3f402804070deed7392c23eb7a7f07fa857868e8a", size = 18093567 },
    { url = "https://files.pythonhosted.org/packages/d2/b7/a734c733286e10a7f1a8ad1ae8c90f2d33bf604a96548e0a4a3a6739b468/numpy-1.26.4-cp311-cp311-win32.whl", hash = "sha256:1af303d6b2210eb850fcf03064d364652b7120803a0b872f5211f5234b399f20", size = 5968812 },
    { url = "https://files.pythonhosted.org/packages/3f/6b/5610004206cf7f8e7ad91c5a85a8c71b2f2f8051a0c0c4d5916b76d6cbb2/numpy-1.26.4-cp311-cp311-win_amd64.whl", hash = "sha256:cd25bcecc4974d09257ffcd1f098ee778f7834c3ad767fe5db785be9a4aa9cb2", size = 15811913 },
    { url = "https://files.pythonhosted.org/packages/95/12/8f2020a8e8b8383ac0177dc9570aad031a3beb12e38847f7129bacd96228/numpy-1.26.4-cp312-cp312-macosx_10_9_x86_64.whl", hash = "sha256:b3ce300f3644fb06443ee2222c2201dd3a89ea6040541412b8fa189341847218", size = 20335901 },
    { url = "https://files.pythonhosted.org/packages/75/5b/ca6c8bd14007e5ca171c7c03102d17b4f4e0ceb53957e8c44343a9546dcc/numpy-1.26.4-cp312-cp312-macosx_11_0_arm64.whl", hash = "sha256:03a8c78d01d9781b28a6989f6fa1bb2c4f2d51201cf99d3dd875df6fbd96b23b", size = 13685868 },
    { url = "https://files.pythonhosted.org/packages/79/f8/97f10e6755e2a7d027ca783f63044d5b1bc1ae7acb12afe6a9b4286eac17/numpy-1.26.4-cp312-cp312-manylinux_2_17_aarch64.manylinux2014_aarch64.whl", hash = "sha256:9fad7dcb1aac3c7f0584a5a8133e3a43eeb2fe127f47e3632d43d677c66c102b", size = 13925109 },
    { url = "https://files.pythonhosted.org/packages/0f/50/de23fde84e45f5c4fda2488c759b69990fd4512387a8632860f3ac9cd225/numpy-1.26.4-cp312-cp312-manylinux_2_17_x86_64.manylinux2014_x86_64.whl", hash = "sha256:675d61ffbfa78604709862923189bad94014bef562cc35cf61d3a07bba02a7ed", size = 17950613 },
    { url = "https://files.pythonhosted.org/packages/4c/0c/9c603826b6465e82591e05ca230dfc13376da512b25ccd0894709b054ed0/numpy-1.26.4-cp312-cp312-musllinux_1_1_aarch64.whl", hash = "sha256:ab47dbe5cc8210f55aa58e4805fe224dac469cde56b9f731a4c098b91917159a", size = 13572172 },
    { url = "https://files.pythonhosted.org/packages/76/8c/2ba3902e1a0fc1c74962ea9bb33a534bb05984ad7ff9515bf8d07527cadd/numpy-1.26.4-cp312-cp312-musllinux_1_1_x86_64.whl", hash = "sha256:1dda2e7b4ec9dd512f84935c5f126c8bd8b9f2fc001e9f54af255e8c5f16b0e0", size = 17786643 },
    { url = "https://files.pythonhosted.org/packages/28/4a/46d9e65106879492374999e76eb85f87b15328e06bd1550668f79f7b18c6/numpy-1.26.4-cp312-cp312-win32.whl", hash = "sha256:50193e430acfc1346175fcbdaa28ffec49947a06918b7b92130744e81e640110", size = 5677803 },
    { url = "https://files.pythonhosted.org/packages/16/2e/86f24451c2d530c88daf997cb8d6ac622c1d40d19f5a031ed68a4b73a374/numpy-1.26.4-cp312-cp312-win_amd64.whl", hash = "sha256:08beddf13648eb95f8d867350f6a018a4be2e5ad54c8d8caed89ebca558b2818", size = 15517754 },
]

[[package]]
name = "nvidia-nccl-cu12"
version = "2.23.4"
source = { registry = "https://pypi.org/simple" }
wheels = [
    { url = "https://files.pythonhosted.org/packages/c8/3a/0112397396dec37ffc8edd7836d48261b4d14ca60ec8ed7bc857cce1d916/nvidia_nccl_cu12-2.23.4-py3-none-manylinux2014_aarch64.whl", hash = "sha256:aa946c8327e22ced28e7cef508a334673abc42064ec85f02d005ba1785ea4cec", size = 198953892 },
    { url = "https://files.pythonhosted.org/packages/ed/1f/6482380ec8dcec4894e7503490fc536d846b0d59694acad9cf99f27d0e7d/nvidia_nccl_cu12-2.23.4-py3-none-manylinux2014_x86_64.whl", hash = "sha256:b097258d9aab2fa9f686e33c6fe40ae57b27df60cedbd15d139701bb5509e0c1", size = 198954603 },
]

[[package]]
name = "overrides"
version = "7.7.0"
source = { registry = "https://pypi.org/simple" }
sdist = { url = "https://files.pythonhosted.org/packages/36/86/b585f53236dec60aba864e050778b25045f857e17f6e5ea0ae95fe80edd2/overrides-7.7.0.tar.gz", hash = "sha256:55158fa3d93b98cc75299b1e67078ad9003ca27945c76162c1c0766d6f91820a", size = 22812 }
wheels = [
    { url = "https://files.pythonhosted.org/packages/2c/ab/fc8290c6a4c722e5514d80f62b2dc4c4df1a68a41d1364e625c35990fcf3/overrides-7.7.0-py3-none-any.whl", hash = "sha256:c7ed9d062f78b8e4c1a7b70bd8796b35ead4d9f510227ef9c5dc7626c60d7e49", size = 17832 },
]

[[package]]
name = "packaging"
version = "24.1"
source = { registry = "https://pypi.org/simple" }
sdist = { url = "https://files.pythonhosted.org/packages/51/65/50db4dda066951078f0a96cf12f4b9ada6e4b811516bf0262c0f4f7064d4/packaging-24.1.tar.gz", hash = "sha256:026ed72c8ed3fcce5bf8950572258698927fd1dbda10a5e981cdf0ac37f4f002", size = 148788 }
wheels = [
    { url = "https://files.pythonhosted.org/packages/08/aa/cc0199a5f0ad350994d660967a8efb233fe0416e4639146c089643407ce6/packaging-24.1-py3-none-any.whl", hash = "sha256:5b8f2217dbdbd2f7f384c41c628544e6d52f2d0f53c6d0c3ea61aa5d1d7ff124", size = 53985 },
]

[[package]]
name = "pandas"
version = "2.2.3"
source = { registry = "https://pypi.org/simple" }
dependencies = [
    { name = "numpy" },
    { name = "python-dateutil" },
    { name = "pytz" },
    { name = "tzdata" },
]
sdist = { url = "https://files.pythonhosted.org/packages/9c/d6/9f8431bacc2e19dca897724cd097b1bb224a6ad5433784a44b587c7c13af/pandas-2.2.3.tar.gz", hash = "sha256:4f18ba62b61d7e192368b84517265a99b4d7ee8912f8708660fb4a366cc82667", size = 4399213 }
wheels = [
    { url = "https://files.pythonhosted.org/packages/a8/44/d9502bf0ed197ba9bf1103c9867d5904ddcaf869e52329787fc54ed70cc8/pandas-2.2.3-cp311-cp311-macosx_10_9_x86_64.whl", hash = "sha256:66108071e1b935240e74525006034333f98bcdb87ea116de573a6a0dccb6c039", size = 12602222 },
    { url = "https://files.pythonhosted.org/packages/52/11/9eac327a38834f162b8250aab32a6781339c69afe7574368fffe46387edf/pandas-2.2.3-cp311-cp311-macosx_11_0_arm64.whl", hash = "sha256:7c2875855b0ff77b2a64a0365e24455d9990730d6431b9e0ee18ad8acee13dbd", size = 11321274 },
    { url = "https://files.pythonhosted.org/packages/45/fb/c4beeb084718598ba19aa9f5abbc8aed8b42f90930da861fcb1acdb54c3a/pandas-2.2.3-cp311-cp311-manylinux2014_aarch64.manylinux_2_17_aarch64.whl", hash = "sha256:cd8d0c3be0515c12fed0bdbae072551c8b54b7192c7b1fda0ba56059a0179698", size = 15579836 },
    { url = "https://files.pythonhosted.org/packages/cd/5f/4dba1d39bb9c38d574a9a22548c540177f78ea47b32f99c0ff2ec499fac5/pandas-2.2.3-cp311-cp311-manylinux_2_17_x86_64.manylinux2014_x86_64.whl", hash = "sha256:c124333816c3a9b03fbeef3a9f230ba9a737e9e5bb4060aa2107a86cc0a497fc", size = 13058505 },
    { url = "https://files.pythonhosted.org/packages/b9/57/708135b90391995361636634df1f1130d03ba456e95bcf576fada459115a/pandas-2.2.3-cp311-cp311-musllinux_1_2_aarch64.whl", hash = "sha256:63cc132e40a2e084cf01adf0775b15ac515ba905d7dcca47e9a251819c575ef3", size = 16744420 },
    { url = "https://files.pythonhosted.org/packages/86/4a/03ed6b7ee323cf30404265c284cee9c65c56a212e0a08d9ee06984ba2240/pandas-2.2.3-cp311-cp311-musllinux_1_2_x86_64.whl", hash = "sha256:29401dbfa9ad77319367d36940cd8a0b3a11aba16063e39632d98b0e931ddf32", size = 14440457 },
    { url = "https://files.pythonhosted.org/packages/ed/8c/87ddf1fcb55d11f9f847e3c69bb1c6f8e46e2f40ab1a2d2abadb2401b007/pandas-2.2.3-cp311-cp311-win_amd64.whl", hash = "sha256:3fc6873a41186404dad67245896a6e440baacc92f5b716ccd1bc9ed2995ab2c5", size = 11617166 },
    { url = "https://files.pythonhosted.org/packages/17/a3/fb2734118db0af37ea7433f57f722c0a56687e14b14690edff0cdb4b7e58/pandas-2.2.3-cp312-cp312-macosx_10_9_x86_64.whl", hash = "sha256:b1d432e8d08679a40e2a6d8b2f9770a5c21793a6f9f47fdd52c5ce1948a5a8a9", size = 12529893 },
    { url = "https://files.pythonhosted.org/packages/e1/0c/ad295fd74bfac85358fd579e271cded3ac969de81f62dd0142c426b9da91/pandas-2.2.3-cp312-cp312-macosx_11_0_arm64.whl", hash = "sha256:a5a1595fe639f5988ba6a8e5bc9649af3baf26df3998a0abe56c02609392e0a4", size = 11363475 },
    { url = "https://files.pythonhosted.org/packages/c6/2a/4bba3f03f7d07207481fed47f5b35f556c7441acddc368ec43d6643c5777/pandas-2.2.3-cp312-cp312-manylinux2014_aarch64.manylinux_2_17_aarch64.whl", hash = "sha256:5de54125a92bb4d1c051c0659e6fcb75256bf799a732a87184e5ea503965bce3", size = 15188645 },
    { url = "https://files.pythonhosted.org/packages/38/f8/d8fddee9ed0d0c0f4a2132c1dfcf0e3e53265055da8df952a53e7eaf178c/pandas-2.2.3-cp312-cp312-manylinux_2_17_x86_64.manylinux2014_x86_64.whl", hash = "sha256:fffb8ae78d8af97f849404f21411c95062db1496aeb3e56f146f0355c9989319", size = 12739445 },
    { url = "https://files.pythonhosted.org/packages/20/e8/45a05d9c39d2cea61ab175dbe6a2de1d05b679e8de2011da4ee190d7e748/pandas-2.2.3-cp312-cp312-musllinux_1_2_aarch64.whl", hash = "sha256:6dfcb5ee8d4d50c06a51c2fffa6cff6272098ad6540aed1a76d15fb9318194d8", size = 16359235 },
    { url = "https://files.pythonhosted.org/packages/1d/99/617d07a6a5e429ff90c90da64d428516605a1ec7d7bea494235e1c3882de/pandas-2.2.3-cp312-cp312-musllinux_1_2_x86_64.whl", hash = "sha256:062309c1b9ea12a50e8ce661145c6aab431b1e99530d3cd60640e255778bd43a", size = 14056756 },
    { url = "https://files.pythonhosted.org/packages/29/d4/1244ab8edf173a10fd601f7e13b9566c1b525c4f365d6bee918e68381889/pandas-2.2.3-cp312-cp312-win_amd64.whl", hash = "sha256:59ef3764d0fe818125a5097d2ae867ca3fa64df032331b7e0917cf5d7bf66b13", size = 11504248 },
]

[package.optional-dependencies]
hdf5 = [
    { name = "tables" },
]

[[package]]
name = "pandocfilters"
version = "1.5.1"
source = { registry = "https://pypi.org/simple" }
sdist = { url = "https://files.pythonhosted.org/packages/70/6f/3dd4940bbe001c06a65f88e36bad298bc7a0de5036115639926b0c5c0458/pandocfilters-1.5.1.tar.gz", hash = "sha256:002b4a555ee4ebc03f8b66307e287fa492e4a77b4ea14d3f934328297bb4939e", size = 8454 }
wheels = [
    { url = "https://files.pythonhosted.org/packages/ef/af/4fbc8cab944db5d21b7e2a5b8e9211a03a79852b1157e2c102fcc61ac440/pandocfilters-1.5.1-py2.py3-none-any.whl", hash = "sha256:93be382804a9cdb0a7267585f157e5d1731bbe5545a85b268d6f5fe6232de2bc", size = 8663 },
]

[[package]]
name = "papermill"
version = "2.6.0"
source = { registry = "https://pypi.org/simple" }
dependencies = [
    { name = "aiohttp", marker = "python_full_version >= '3.12'" },
    { name = "ansicolors" },
    { name = "click" },
    { name = "entrypoints" },
    { name = "nbclient" },
    { name = "nbformat" },
    { name = "pyyaml" },
    { name = "requests" },
    { name = "tenacity" },
    { name = "tqdm" },
]
sdist = { url = "https://files.pythonhosted.org/packages/99/8d/d843b1739b966d47dae02eb9b705713d810e5b283ea7ad24bf9b3b6bf99e/papermill-2.6.0.tar.gz", hash = "sha256:9fe2a91912fd578f391b4cc8d6d105e73124dcd0cde2a43c3c4a1c77ac88ea24", size = 78342 }
wheels = [
    { url = "https://files.pythonhosted.org/packages/61/55/83ce641bc61a70cc0721af6f50154ecaaccedfbdbc27366c1755a2a34972/papermill-2.6.0-py3-none-any.whl", hash = "sha256:0f09da6ef709f3f14dde77cb1af052d05b14019189869affff374c9e612f2dd5", size = 38564 },
]

[[package]]
name = "parso"
version = "0.8.4"
source = { registry = "https://pypi.org/simple" }
sdist = { url = "https://files.pythonhosted.org/packages/66/94/68e2e17afaa9169cf6412ab0f28623903be73d1b32e208d9e8e541bb086d/parso-0.8.4.tar.gz", hash = "sha256:eb3a7b58240fb99099a345571deecc0f9540ea5f4dd2fe14c2a99d6b281ab92d", size = 400609 }
wheels = [
    { url = "https://files.pythonhosted.org/packages/c6/ac/dac4a63f978e4dcb3c6d3a78c4d8e0192a113d288502a1216950c41b1027/parso-0.8.4-py2.py3-none-any.whl", hash = "sha256:a418670a20291dacd2dddc80c377c5c3791378ee1e8d12bffc35420643d43f18", size = 103650 },
]

[[package]]
name = "pexpect"
version = "4.9.0"
source = { registry = "https://pypi.org/simple" }
dependencies = [
    { name = "ptyprocess" },
]
sdist = { url = "https://files.pythonhosted.org/packages/42/92/cc564bf6381ff43ce1f4d06852fc19a2f11d180f23dc32d9588bee2f149d/pexpect-4.9.0.tar.gz", hash = "sha256:ee7d41123f3c9911050ea2c2dac107568dc43b2d3b0c7557a33212c398ead30f", size = 166450 }
wheels = [
    { url = "https://files.pythonhosted.org/packages/9e/c3/059298687310d527a58bb01f3b1965787ee3b40dce76752eda8b44e9a2c5/pexpect-4.9.0-py2.py3-none-any.whl", hash = "sha256:7236d1e080e4936be2dc3e326cec0af72acf9212a7e1d060210e70a47e253523", size = 63772 },
]

[[package]]
name = "pillow"
version = "10.4.0"
source = { registry = "https://pypi.org/simple" }
sdist = { url = "https://files.pythonhosted.org/packages/cd/74/ad3d526f3bf7b6d3f408b73fde271ec69dfac8b81341a318ce825f2b3812/pillow-10.4.0.tar.gz", hash = "sha256:166c1cd4d24309b30d61f79f4a9114b7b2313d7450912277855ff5dfd7cd4a06", size = 46555059 }
wheels = [
    { url = "https://files.pythonhosted.org/packages/a7/62/c9449f9c3043c37f73e7487ec4ef0c03eb9c9afc91a92b977a67b3c0bbc5/pillow-10.4.0-cp311-cp311-macosx_10_10_x86_64.whl", hash = "sha256:0a9ec697746f268507404647e531e92889890a087e03681a3606d9b920fbee3c", size = 3509265 },
    { url = "https://files.pythonhosted.org/packages/f4/5f/491dafc7bbf5a3cc1845dc0430872e8096eb9e2b6f8161509d124594ec2d/pillow-10.4.0-cp311-cp311-macosx_11_0_arm64.whl", hash = "sha256:dfe91cb65544a1321e631e696759491ae04a2ea11d36715eca01ce07284738be", size = 3375655 },
    { url = "https://files.pythonhosted.org/packages/73/d5/c4011a76f4207a3c151134cd22a1415741e42fa5ddecec7c0182887deb3d/pillow-10.4.0-cp311-cp311-manylinux_2_17_aarch64.manylinux2014_aarch64.whl", hash = "sha256:5dc6761a6efc781e6a1544206f22c80c3af4c8cf461206d46a1e6006e4429ff3", size = 4340304 },
    { url = "https://files.pythonhosted.org/packages/ac/10/c67e20445a707f7a610699bba4fe050583b688d8cd2d202572b257f46600/pillow-10.4.0-cp311-cp311-manylinux_2_17_x86_64.manylinux2014_x86_64.whl", hash = "sha256:5e84b6cc6a4a3d76c153a6b19270b3526a5a8ed6b09501d3af891daa2a9de7d6", size = 4452804 },
    { url = "https://files.pythonhosted.org/packages/a9/83/6523837906d1da2b269dee787e31df3b0acb12e3d08f024965a3e7f64665/pillow-10.4.0-cp311-cp311-manylinux_2_28_aarch64.whl", hash = "sha256:bbc527b519bd3aa9d7f429d152fea69f9ad37c95f0b02aebddff592688998abe", size = 4365126 },
    { url = "https://files.pythonhosted.org/packages/ba/e5/8c68ff608a4203085158cff5cc2a3c534ec384536d9438c405ed6370d080/pillow-10.4.0-cp311-cp311-manylinux_2_28_x86_64.whl", hash = "sha256:76a911dfe51a36041f2e756b00f96ed84677cdeb75d25c767f296c1c1eda1319", size = 4533541 },
    { url = "https://files.pythonhosted.org/packages/f4/7c/01b8dbdca5bc6785573f4cee96e2358b0918b7b2c7b60d8b6f3abf87a070/pillow-10.4.0-cp311-cp311-musllinux_1_2_aarch64.whl", hash = "sha256:59291fb29317122398786c2d44427bbd1a6d7ff54017075b22be9d21aa59bd8d", size = 4471616 },
    { url = "https://files.pythonhosted.org/packages/c8/57/2899b82394a35a0fbfd352e290945440e3b3785655a03365c0ca8279f351/pillow-10.4.0-cp311-cp311-musllinux_1_2_x86_64.whl", hash = "sha256:416d3a5d0e8cfe4f27f574362435bc9bae57f679a7158e0096ad2beb427b8696", size = 4600802 },
    { url = "https://files.pythonhosted.org/packages/4d/d7/a44f193d4c26e58ee5d2d9db3d4854b2cfb5b5e08d360a5e03fe987c0086/pillow-10.4.0-cp311-cp311-win32.whl", hash = "sha256:7086cc1d5eebb91ad24ded9f58bec6c688e9f0ed7eb3dbbf1e4800280a896496", size = 2235213 },
    { url = "https://files.pythonhosted.org/packages/c1/d0/5866318eec2b801cdb8c82abf190c8343d8a1cd8bf5a0c17444a6f268291/pillow-10.4.0-cp311-cp311-win_amd64.whl", hash = "sha256:cbed61494057c0f83b83eb3a310f0bf774b09513307c434d4366ed64f4128a91", size = 2554498 },
    { url = "https://files.pythonhosted.org/packages/d4/c8/310ac16ac2b97e902d9eb438688de0d961660a87703ad1561fd3dfbd2aa0/pillow-10.4.0-cp311-cp311-win_arm64.whl", hash = "sha256:f5f0c3e969c8f12dd2bb7e0b15d5c468b51e5017e01e2e867335c81903046a22", size = 2243219 },
    { url = "https://files.pythonhosted.org/packages/05/cb/0353013dc30c02a8be34eb91d25e4e4cf594b59e5a55ea1128fde1e5f8ea/pillow-10.4.0-cp312-cp312-macosx_10_10_x86_64.whl", hash = "sha256:673655af3eadf4df6b5457033f086e90299fdd7a47983a13827acf7459c15d94", size = 3509350 },
    { url = "https://files.pythonhosted.org/packages/e7/cf/5c558a0f247e0bf9cec92bff9b46ae6474dd736f6d906315e60e4075f737/pillow-10.4.0-cp312-cp312-macosx_11_0_arm64.whl", hash = "sha256:866b6942a92f56300012f5fbac71f2d610312ee65e22f1aa2609e491284e5597", size = 3374980 },
    { url = "https://files.pythonhosted.org/packages/84/48/6e394b86369a4eb68b8a1382c78dc092245af517385c086c5094e3b34428/pillow-10.4.0-cp312-cp312-manylinux_2_17_aarch64.manylinux2014_aarch64.whl", hash = "sha256:29dbdc4207642ea6aad70fbde1a9338753d33fb23ed6956e706936706f52dd80", size = 4343799 },
    { url = "https://files.pythonhosted.org/packages/3b/f3/a8c6c11fa84b59b9df0cd5694492da8c039a24cd159f0f6918690105c3be/pillow-10.4.0-cp312-cp312-manylinux_2_17_x86_64.manylinux2014_x86_64.whl", hash = "sha256:bf2342ac639c4cf38799a44950bbc2dfcb685f052b9e262f446482afaf4bffca", size = 4459973 },
    { url = "https://files.pythonhosted.org/packages/7d/1b/c14b4197b80150fb64453585247e6fb2e1d93761fa0fa9cf63b102fde822/pillow-10.4.0-cp312-cp312-manylinux_2_28_aarch64.whl", hash = "sha256:f5b92f4d70791b4a67157321c4e8225d60b119c5cc9aee8ecf153aace4aad4ef", size = 4370054 },
    { url = "https://files.pythonhosted.org/packages/55/77/40daddf677897a923d5d33329acd52a2144d54a9644f2a5422c028c6bf2d/pillow-10.4.0-cp312-cp312-manylinux_2_28_x86_64.whl", hash = "sha256:86dcb5a1eb778d8b25659d5e4341269e8590ad6b4e8b44d9f4b07f8d136c414a", size = 4539484 },
    { url = "https://files.pythonhosted.org/packages/40/54/90de3e4256b1207300fb2b1d7168dd912a2fb4b2401e439ba23c2b2cabde/pillow-10.4.0-cp312-cp312-musllinux_1_2_aarch64.whl", hash = "sha256:780c072c2e11c9b2c7ca37f9a2ee8ba66f44367ac3e5c7832afcfe5104fd6d1b", size = 4477375 },
    { url = "https://files.pythonhosted.org/packages/13/24/1bfba52f44193860918ff7c93d03d95e3f8748ca1de3ceaf11157a14cf16/pillow-10.4.0-cp312-cp312-musllinux_1_2_x86_64.whl", hash = "sha256:37fb69d905be665f68f28a8bba3c6d3223c8efe1edf14cc4cfa06c241f8c81d9", size = 4608773 },
    { url = "https://files.pythonhosted.org/packages/55/04/5e6de6e6120451ec0c24516c41dbaf80cce1b6451f96561235ef2429da2e/pillow-10.4.0-cp312-cp312-win32.whl", hash = "sha256:7dfecdbad5c301d7b5bde160150b4db4c659cee2b69589705b6f8a0c509d9f42", size = 2235690 },
    { url = "https://files.pythonhosted.org/packages/74/0a/d4ce3c44bca8635bd29a2eab5aa181b654a734a29b263ca8efe013beea98/pillow-10.4.0-cp312-cp312-win_amd64.whl", hash = "sha256:1d846aea995ad352d4bdcc847535bd56e0fd88d36829d2c90be880ef1ee4668a", size = 2554951 },
    { url = "https://files.pythonhosted.org/packages/b5/ca/184349ee40f2e92439be9b3502ae6cfc43ac4b50bc4fc6b3de7957563894/pillow-10.4.0-cp312-cp312-win_arm64.whl", hash = "sha256:e553cad5179a66ba15bb18b353a19020e73a7921296a7979c4a2b7f6a5cd57f9", size = 2243427 },
]

[[package]]
name = "platformdirs"
version = "4.3.6"
source = { registry = "https://pypi.org/simple" }
sdist = { url = "https://files.pythonhosted.org/packages/13/fc/128cc9cb8f03208bdbf93d3aa862e16d376844a14f9a0ce5cf4507372de4/platformdirs-4.3.6.tar.gz", hash = "sha256:357fb2acbc885b0419afd3ce3ed34564c13c9b95c89360cd9563f73aa5e2b907", size = 21302 }
wheels = [
    { url = "https://files.pythonhosted.org/packages/3c/a6/bc1012356d8ece4d66dd75c4b9fc6c1f6650ddd5991e421177d9f8f671be/platformdirs-4.3.6-py3-none-any.whl", hash = "sha256:73e575e1408ab8103900836b97580d5307456908a03e92031bab39e4554cc3fb", size = 18439 },
]

[[package]]
name = "plotly"
version = "5.24.1"
source = { registry = "https://pypi.org/simple" }
dependencies = [
    { name = "packaging" },
    { name = "tenacity" },
]
sdist = { url = "https://files.pythonhosted.org/packages/79/4f/428f6d959818d7425a94c190a6b26fbc58035cbef40bf249be0b62a9aedd/plotly-5.24.1.tar.gz", hash = "sha256:dbc8ac8339d248a4bcc36e08a5659bacfe1b079390b8953533f4eb22169b4bae", size = 9479398 }
wheels = [
    { url = "https://files.pythonhosted.org/packages/e5/ae/580600f441f6fc05218bd6c9d5794f4aef072a7d9093b291f1c50a9db8bc/plotly-5.24.1-py3-none-any.whl", hash = "sha256:f67073a1e637eb0dc3e46324d9d51e2fe76e9727c892dde64ddf1e1b51f29089", size = 19054220 },
]

[[package]]
name = "pluggy"
version = "1.5.0"
source = { registry = "https://pypi.org/simple" }
sdist = { url = "https://files.pythonhosted.org/packages/96/2d/02d4312c973c6050a18b314a5ad0b3210edb65a906f868e31c111dede4a6/pluggy-1.5.0.tar.gz", hash = "sha256:2cffa88e94fdc978c4c574f15f9e59b7f4201d439195c3715ca9e2486f1d0cf1", size = 67955 }
wheels = [
    { url = "https://files.pythonhosted.org/packages/88/5f/e351af9a41f866ac3f1fac4ca0613908d9a41741cfcf2228f4ad853b697d/pluggy-1.5.0-py3-none-any.whl", hash = "sha256:44e1ad92c8ca002de6377e165f3e0f1be63266ab4d554740532335b9d75ea669", size = 20556 },
]

[[package]]
name = "pooch"
version = "1.8.2"
source = { registry = "https://pypi.org/simple" }
dependencies = [
    { name = "packaging" },
    { name = "platformdirs" },
    { name = "requests" },
]
sdist = { url = "https://files.pythonhosted.org/packages/c6/77/b3d3e00c696c16cf99af81ef7b1f5fe73bd2a307abca41bd7605429fe6e5/pooch-1.8.2.tar.gz", hash = "sha256:76561f0de68a01da4df6af38e9955c4c9d1a5c90da73f7e40276a5728ec83d10", size = 59353 }
wheels = [
    { url = "https://files.pythonhosted.org/packages/a8/87/77cc11c7a9ea9fd05503def69e3d18605852cd0d4b0d3b8f15bbeb3ef1d1/pooch-1.8.2-py3-none-any.whl", hash = "sha256:3529a57096f7198778a5ceefd5ac3ef0e4d06a6ddaf9fc2d609b806f25302c47", size = 64574 },
]

[[package]]
name = "prometheus-client"
version = "0.21.0"
source = { registry = "https://pypi.org/simple" }
sdist = { url = "https://files.pythonhosted.org/packages/e1/54/a369868ed7a7f1ea5163030f4fc07d85d22d7a1d270560dab675188fb612/prometheus_client-0.21.0.tar.gz", hash = "sha256:96c83c606b71ff2b0a433c98889d275f51ffec6c5e267de37c7a2b5c9aa9233e", size = 78634 }
wheels = [
    { url = "https://files.pythonhosted.org/packages/84/2d/46ed6436849c2c88228c3111865f44311cff784b4aabcdef4ea2545dbc3d/prometheus_client-0.21.0-py3-none-any.whl", hash = "sha256:4fa6b4dd0ac16d58bb587c04b1caae65b8c5043e85f778f42f5f632f6af2e166", size = 54686 },
]

[[package]]
name = "prompt-toolkit"
version = "3.0.47"
source = { registry = "https://pypi.org/simple" }
dependencies = [
    { name = "wcwidth" },
]
sdist = { url = "https://files.pythonhosted.org/packages/47/6d/0279b119dafc74c1220420028d490c4399b790fc1256998666e3a341879f/prompt_toolkit-3.0.47.tar.gz", hash = "sha256:1e1b29cb58080b1e69f207c893a1a7bf16d127a5c30c9d17a25a5d77792e5360", size = 425859 }
wheels = [
    { url = "https://files.pythonhosted.org/packages/e8/23/22750c4b768f09386d1c3cc4337953e8936f48a888fa6dddfb669b2c9088/prompt_toolkit-3.0.47-py3-none-any.whl", hash = "sha256:0d7bfa67001d5e39d02c224b663abc33687405033a8c422d0d675a5a13361d10", size = 386411 },
]

[[package]]
<<<<<<< HEAD
name = "proto-plus"
version = "1.24.0"
source = { registry = "https://pypi.org/simple" }
dependencies = [
    { name = "protobuf" },
]
sdist = { url = "https://files.pythonhosted.org/packages/3e/fc/e9a65cd52c1330d8d23af6013651a0bc50b6d76bcbdf91fae7cd19c68f29/proto-plus-1.24.0.tar.gz", hash = "sha256:30b72a5ecafe4406b0d339db35b56c4059064e69227b8c3bda7462397f966445", size = 55942 }
wheels = [
    { url = "https://files.pythonhosted.org/packages/7c/6f/db31f0711c0402aa477257205ce7d29e86a75cb52cd19f7afb585f75cda0/proto_plus-1.24.0-py3-none-any.whl", hash = "sha256:402576830425e5f6ce4c2a6702400ac79897dab0b4343821aa5188b0fab81a12", size = 50080 },
]

[[package]]
name = "protobuf"
version = "5.28.2"
source = { registry = "https://pypi.org/simple" }
sdist = { url = "https://files.pythonhosted.org/packages/b1/a4/4579a61de526e19005ceeb93e478b61d77aa38c8a85ad958ff16a9906549/protobuf-5.28.2.tar.gz", hash = "sha256:59379674ff119717404f7454647913787034f03fe7049cbef1d74a97bb4593f0", size = 422494 }
wheels = [
    { url = "https://files.pythonhosted.org/packages/e9/30/231764750e0987755b7b8d66771f161e5f002e165d27b72154c776dbabf7/protobuf-5.28.2-cp310-abi3-win32.whl", hash = "sha256:eeea10f3dc0ac7e6b4933d32db20662902b4ab81bf28df12218aa389e9c2102d", size = 419662 },
    { url = "https://files.pythonhosted.org/packages/7d/46/3fdf7462160135aee6a530f1ec66665b5b4132fa2e1002ab971bc6ec2589/protobuf-5.28.2-cp310-abi3-win_amd64.whl", hash = "sha256:2c69461a7fcc8e24be697624c09a839976d82ae75062b11a0972e41fd2cd9132", size = 431479 },
    { url = "https://files.pythonhosted.org/packages/37/45/d2a760580f8f2ed2825ba44cb370e0a4011ddef85e728f46ea3dd565a8a5/protobuf-5.28.2-cp38-abi3-macosx_10_9_universal2.whl", hash = "sha256:a8b9403fc70764b08d2f593ce44f1d2920c5077bf7d311fefec999f8c40f78b7", size = 414736 },
    { url = "https://files.pythonhosted.org/packages/e6/23/ed718dc18e6a561445ece1e7a17d2dda0c634ad9cf663102b47f10005d8f/protobuf-5.28.2-cp38-abi3-manylinux2014_aarch64.whl", hash = "sha256:35cfcb15f213449af7ff6198d6eb5f739c37d7e4f1c09b5d0641babf2cc0c68f", size = 316518 },
    { url = "https://files.pythonhosted.org/packages/23/08/a1ce0415a115c2b703bfa798f06f0e43ca91dbe29d6180bf86a9287b15e2/protobuf-5.28.2-cp38-abi3-manylinux2014_x86_64.whl", hash = "sha256:5e8a95246d581eef20471b5d5ba010d55f66740942b95ba9b872d918c459452f", size = 316605 },
    { url = "https://files.pythonhosted.org/packages/9b/55/f24e3b801d2e108c48aa2b1b59bb791b5cffba89465cbbf66fc98de89270/protobuf-5.28.2-py3-none-any.whl", hash = "sha256:52235802093bd8a2811abbe8bf0ab9c5f54cca0a751fdd3f6ac2a21438bffece", size = 169566 },
=======
name = "propcache"
version = "0.2.0"
source = { registry = "https://pypi.org/simple" }
sdist = { url = "https://files.pythonhosted.org/packages/a9/4d/5e5a60b78dbc1d464f8a7bbaeb30957257afdc8512cbb9dfd5659304f5cd/propcache-0.2.0.tar.gz", hash = "sha256:df81779732feb9d01e5d513fad0122efb3d53bbc75f61b2a4f29a020bc985e70", size = 40951 }
wheels = [
    { url = "https://files.pythonhosted.org/packages/e0/1c/71eec730e12aec6511e702ad0cd73c2872eccb7cad39de8ba3ba9de693ef/propcache-0.2.0-cp311-cp311-macosx_10_9_universal2.whl", hash = "sha256:63f13bf09cc3336eb04a837490b8f332e0db41da66995c9fd1ba04552e516354", size = 80811 },
    { url = "https://files.pythonhosted.org/packages/89/c3/7e94009f9a4934c48a371632197406a8860b9f08e3f7f7d922ab69e57a41/propcache-0.2.0-cp311-cp311-macosx_10_9_x86_64.whl", hash = "sha256:608cce1da6f2672a56b24a015b42db4ac612ee709f3d29f27a00c943d9e851de", size = 46365 },
    { url = "https://files.pythonhosted.org/packages/c0/1d/c700d16d1d6903aeab28372fe9999762f074b80b96a0ccc953175b858743/propcache-0.2.0-cp311-cp311-macosx_11_0_arm64.whl", hash = "sha256:466c219deee4536fbc83c08d09115249db301550625c7fef1c5563a584c9bc87", size = 45602 },
    { url = "https://files.pythonhosted.org/packages/2e/5e/4a3e96380805bf742712e39a4534689f4cddf5fa2d3a93f22e9fd8001b23/propcache-0.2.0-cp311-cp311-manylinux_2_17_aarch64.manylinux2014_aarch64.whl", hash = "sha256:fc2db02409338bf36590aa985a461b2c96fce91f8e7e0f14c50c5fcc4f229016", size = 236161 },
    { url = "https://files.pythonhosted.org/packages/a5/85/90132481183d1436dff6e29f4fa81b891afb6cb89a7306f32ac500a25932/propcache-0.2.0-cp311-cp311-manylinux_2_17_ppc64le.manylinux2014_ppc64le.whl", hash = "sha256:a6ed8db0a556343d566a5c124ee483ae113acc9a557a807d439bcecc44e7dfbb", size = 244938 },
    { url = "https://files.pythonhosted.org/packages/4a/89/c893533cb45c79c970834274e2d0f6d64383ec740be631b6a0a1d2b4ddc0/propcache-0.2.0-cp311-cp311-manylinux_2_17_s390x.manylinux2014_s390x.whl", hash = "sha256:91997d9cb4a325b60d4e3f20967f8eb08dfcb32b22554d5ef78e6fd1dda743a2", size = 243576 },
    { url = "https://files.pythonhosted.org/packages/8c/56/98c2054c8526331a05f205bf45cbb2cda4e58e56df70e76d6a509e5d6ec6/propcache-0.2.0-cp311-cp311-manylinux_2_17_x86_64.manylinux2014_x86_64.whl", hash = "sha256:4c7dde9e533c0a49d802b4f3f218fa9ad0a1ce21f2c2eb80d5216565202acab4", size = 236011 },
    { url = "https://files.pythonhosted.org/packages/2d/0c/8b8b9f8a6e1abd869c0fa79b907228e7abb966919047d294ef5df0d136cf/propcache-0.2.0-cp311-cp311-manylinux_2_5_i686.manylinux1_i686.manylinux_2_17_i686.manylinux2014_i686.whl", hash = "sha256:ffcad6c564fe6b9b8916c1aefbb37a362deebf9394bd2974e9d84232e3e08504", size = 224834 },
    { url = "https://files.pythonhosted.org/packages/18/bb/397d05a7298b7711b90e13108db697732325cafdcd8484c894885c1bf109/propcache-0.2.0-cp311-cp311-musllinux_1_2_aarch64.whl", hash = "sha256:97a58a28bcf63284e8b4d7b460cbee1edaab24634e82059c7b8c09e65284f178", size = 224946 },
    { url = "https://files.pythonhosted.org/packages/25/19/4fc08dac19297ac58135c03770b42377be211622fd0147f015f78d47cd31/propcache-0.2.0-cp311-cp311-musllinux_1_2_armv7l.whl", hash = "sha256:945db8ee295d3af9dbdbb698cce9bbc5c59b5c3fe328bbc4387f59a8a35f998d", size = 217280 },
    { url = "https://files.pythonhosted.org/packages/7e/76/c79276a43df2096ce2aba07ce47576832b1174c0c480fe6b04bd70120e59/propcache-0.2.0-cp311-cp311-musllinux_1_2_i686.whl", hash = "sha256:39e104da444a34830751715f45ef9fc537475ba21b7f1f5b0f4d71a3b60d7fe2", size = 220088 },
    { url = "https://files.pythonhosted.org/packages/c3/9a/8a8cf428a91b1336b883f09c8b884e1734c87f724d74b917129a24fe2093/propcache-0.2.0-cp311-cp311-musllinux_1_2_ppc64le.whl", hash = "sha256:c5ecca8f9bab618340c8e848d340baf68bcd8ad90a8ecd7a4524a81c1764b3db", size = 233008 },
    { url = "https://files.pythonhosted.org/packages/25/7b/768a8969abd447d5f0f3333df85c6a5d94982a1bc9a89c53c154bf7a8b11/propcache-0.2.0-cp311-cp311-musllinux_1_2_s390x.whl", hash = "sha256:c436130cc779806bdf5d5fae0d848713105472b8566b75ff70048c47d3961c5b", size = 237719 },
    { url = "https://files.pythonhosted.org/packages/ed/0d/e5d68ccc7976ef8b57d80613ac07bbaf0614d43f4750cf953f0168ef114f/propcache-0.2.0-cp311-cp311-musllinux_1_2_x86_64.whl", hash = "sha256:191db28dc6dcd29d1a3e063c3be0b40688ed76434622c53a284e5427565bbd9b", size = 227729 },
    { url = "https://files.pythonhosted.org/packages/05/64/17eb2796e2d1c3d0c431dc5f40078d7282f4645af0bb4da9097fbb628c6c/propcache-0.2.0-cp311-cp311-win32.whl", hash = "sha256:5f2564ec89058ee7c7989a7b719115bdfe2a2fb8e7a4543b8d1c0cc4cf6478c1", size = 40473 },
    { url = "https://files.pythonhosted.org/packages/83/c5/e89fc428ccdc897ade08cd7605f174c69390147526627a7650fb883e0cd0/propcache-0.2.0-cp311-cp311-win_amd64.whl", hash = "sha256:6e2e54267980349b723cff366d1e29b138b9a60fa376664a157a342689553f71", size = 44921 },
    { url = "https://files.pythonhosted.org/packages/7c/46/a41ca1097769fc548fc9216ec4c1471b772cc39720eb47ed7e38ef0006a9/propcache-0.2.0-cp312-cp312-macosx_10_13_universal2.whl", hash = "sha256:2ee7606193fb267be4b2e3b32714f2d58cad27217638db98a60f9efb5efeccc2", size = 80800 },
    { url = "https://files.pythonhosted.org/packages/75/4f/93df46aab9cc473498ff56be39b5f6ee1e33529223d7a4d8c0a6101a9ba2/propcache-0.2.0-cp312-cp312-macosx_10_13_x86_64.whl", hash = "sha256:91ee8fc02ca52e24bcb77b234f22afc03288e1dafbb1f88fe24db308910c4ac7", size = 46443 },
    { url = "https://files.pythonhosted.org/packages/0b/17/308acc6aee65d0f9a8375e36c4807ac6605d1f38074b1581bd4042b9fb37/propcache-0.2.0-cp312-cp312-macosx_11_0_arm64.whl", hash = "sha256:2e900bad2a8456d00a113cad8c13343f3b1f327534e3589acc2219729237a2e8", size = 45676 },
    { url = "https://files.pythonhosted.org/packages/65/44/626599d2854d6c1d4530b9a05e7ff2ee22b790358334b475ed7c89f7d625/propcache-0.2.0-cp312-cp312-manylinux_2_17_aarch64.manylinux2014_aarch64.whl", hash = "sha256:f52a68c21363c45297aca15561812d542f8fc683c85201df0bebe209e349f793", size = 246191 },
    { url = "https://files.pythonhosted.org/packages/f2/df/5d996d7cb18df076debae7d76ac3da085c0575a9f2be6b1f707fe227b54c/propcache-0.2.0-cp312-cp312-manylinux_2_17_ppc64le.manylinux2014_ppc64le.whl", hash = "sha256:1e41d67757ff4fbc8ef2af99b338bfb955010444b92929e9e55a6d4dcc3c4f09", size = 251791 },
    { url = "https://files.pythonhosted.org/packages/2e/6d/9f91e5dde8b1f662f6dd4dff36098ed22a1ef4e08e1316f05f4758f1576c/propcache-0.2.0-cp312-cp312-manylinux_2_17_s390x.manylinux2014_s390x.whl", hash = "sha256:a64e32f8bd94c105cc27f42d3b658902b5bcc947ece3c8fe7bc1b05982f60e89", size = 253434 },
    { url = "https://files.pythonhosted.org/packages/3c/e9/1b54b7e26f50b3e0497cd13d3483d781d284452c2c50dd2a615a92a087a3/propcache-0.2.0-cp312-cp312-manylinux_2_17_x86_64.manylinux2014_x86_64.whl", hash = "sha256:55346705687dbd7ef0d77883ab4f6fabc48232f587925bdaf95219bae072491e", size = 248150 },
    { url = "https://files.pythonhosted.org/packages/a7/ef/a35bf191c8038fe3ce9a414b907371c81d102384eda5dbafe6f4dce0cf9b/propcache-0.2.0-cp312-cp312-manylinux_2_5_i686.manylinux1_i686.manylinux_2_17_i686.manylinux2014_i686.whl", hash = "sha256:00181262b17e517df2cd85656fcd6b4e70946fe62cd625b9d74ac9977b64d8d9", size = 233568 },
    { url = "https://files.pythonhosted.org/packages/97/d9/d00bb9277a9165a5e6d60f2142cd1a38a750045c9c12e47ae087f686d781/propcache-0.2.0-cp312-cp312-musllinux_1_2_aarch64.whl", hash = "sha256:6994984550eaf25dd7fc7bd1b700ff45c894149341725bb4edc67f0ffa94efa4", size = 229874 },
    { url = "https://files.pythonhosted.org/packages/8e/78/c123cf22469bdc4b18efb78893e69c70a8b16de88e6160b69ca6bdd88b5d/propcache-0.2.0-cp312-cp312-musllinux_1_2_armv7l.whl", hash = "sha256:56295eb1e5f3aecd516d91b00cfd8bf3a13991de5a479df9e27dd569ea23959c", size = 225857 },
    { url = "https://files.pythonhosted.org/packages/31/1b/fd6b2f1f36d028820d35475be78859d8c89c8f091ad30e377ac49fd66359/propcache-0.2.0-cp312-cp312-musllinux_1_2_i686.whl", hash = "sha256:439e76255daa0f8151d3cb325f6dd4a3e93043e6403e6491813bcaaaa8733887", size = 227604 },
    { url = "https://files.pythonhosted.org/packages/99/36/b07be976edf77a07233ba712e53262937625af02154353171716894a86a6/propcache-0.2.0-cp312-cp312-musllinux_1_2_ppc64le.whl", hash = "sha256:f6475a1b2ecb310c98c28d271a30df74f9dd436ee46d09236a6b750a7599ce57", size = 238430 },
    { url = "https://files.pythonhosted.org/packages/0d/64/5822f496c9010e3966e934a011ac08cac8734561842bc7c1f65586e0683c/propcache-0.2.0-cp312-cp312-musllinux_1_2_s390x.whl", hash = "sha256:3444cdba6628accf384e349014084b1cacd866fbb88433cd9d279d90a54e0b23", size = 244814 },
    { url = "https://files.pythonhosted.org/packages/fd/bd/8657918a35d50b18a9e4d78a5df7b6c82a637a311ab20851eef4326305c1/propcache-0.2.0-cp312-cp312-musllinux_1_2_x86_64.whl", hash = "sha256:4a9d9b4d0a9b38d1c391bb4ad24aa65f306c6f01b512e10a8a34a2dc5675d348", size = 235922 },
    { url = "https://files.pythonhosted.org/packages/a8/6f/ec0095e1647b4727db945213a9f395b1103c442ef65e54c62e92a72a3f75/propcache-0.2.0-cp312-cp312-win32.whl", hash = "sha256:69d3a98eebae99a420d4b28756c8ce6ea5a29291baf2dc9ff9414b42676f61d5", size = 40177 },
    { url = "https://files.pythonhosted.org/packages/20/a2/bd0896fdc4f4c1db46d9bc361c8c79a9bf08ccc08ba054a98e38e7ba1557/propcache-0.2.0-cp312-cp312-win_amd64.whl", hash = "sha256:ad9c9b99b05f163109466638bd30ada1722abb01bbb85c739c50b6dc11f92dc3", size = 44446 },
    { url = "https://files.pythonhosted.org/packages/3d/b6/e6d98278f2d49b22b4d033c9f792eda783b9ab2094b041f013fc69bcde87/propcache-0.2.0-py3-none-any.whl", hash = "sha256:2ccc28197af5313706511fab3a8b66dcd6da067a1331372c82ea1cb74285e036", size = 11603 },
>>>>>>> a937f020
]

[[package]]
name = "psutil"
version = "6.0.0"
source = { registry = "https://pypi.org/simple" }
sdist = { url = "https://files.pythonhosted.org/packages/18/c7/8c6872f7372eb6a6b2e4708b88419fb46b857f7a2e1892966b851cc79fc9/psutil-6.0.0.tar.gz", hash = "sha256:8faae4f310b6d969fa26ca0545338b21f73c6b15db7c4a8d934a5482faa818f2", size = 508067 }
wheels = [
    { url = "https://files.pythonhosted.org/packages/0b/37/f8da2fbd29690b3557cca414c1949f92162981920699cd62095a984983bf/psutil-6.0.0-cp36-abi3-macosx_10_9_x86_64.whl", hash = "sha256:c588a7e9b1173b6e866756dde596fd4cad94f9399daf99ad8c3258b3cb2b47a0", size = 250961 },
    { url = "https://files.pythonhosted.org/packages/35/56/72f86175e81c656a01c4401cd3b1c923f891b31fbcebe98985894176d7c9/psutil-6.0.0-cp36-abi3-manylinux_2_12_i686.manylinux2010_i686.manylinux_2_17_i686.manylinux2014_i686.whl", hash = "sha256:6ed2440ada7ef7d0d608f20ad89a04ec47d2d3ab7190896cd62ca5fc4fe08bf0", size = 287478 },
    { url = "https://files.pythonhosted.org/packages/19/74/f59e7e0d392bc1070e9a70e2f9190d652487ac115bb16e2eff6b22ad1d24/psutil-6.0.0-cp36-abi3-manylinux_2_12_x86_64.manylinux2010_x86_64.manylinux_2_17_x86_64.manylinux2014_x86_64.whl", hash = "sha256:5fd9a97c8e94059b0ef54a7d4baf13b405011176c3b6ff257c247cae0d560ecd", size = 290455 },
    { url = "https://files.pythonhosted.org/packages/cd/5f/60038e277ff0a9cc8f0c9ea3d0c5eb6ee1d2470ea3f9389d776432888e47/psutil-6.0.0-cp36-abi3-manylinux_2_17_aarch64.manylinux2014_aarch64.whl", hash = "sha256:e2e8d0054fc88153ca0544f5c4d554d42e33df2e009c4ff42284ac9ebdef4132", size = 292046 },
    { url = "https://files.pythonhosted.org/packages/8b/20/2ff69ad9c35c3df1858ac4e094f20bd2374d33c8643cf41da8fd7cdcb78b/psutil-6.0.0-cp37-abi3-win32.whl", hash = "sha256:a495580d6bae27291324fe60cea0b5a7c23fa36a7cd35035a16d93bdcf076b9d", size = 253560 },
    { url = "https://files.pythonhosted.org/packages/73/44/561092313ae925f3acfaace6f9ddc4f6a9c748704317bad9c8c8f8a36a79/psutil-6.0.0-cp37-abi3-win_amd64.whl", hash = "sha256:33ea5e1c975250a720b3a6609c490db40dae5d83a4eb315170c4fe0d8b1f34b3", size = 257399 },
    { url = "https://files.pythonhosted.org/packages/7c/06/63872a64c312a24fb9b4af123ee7007a306617da63ff13bcc1432386ead7/psutil-6.0.0-cp38-abi3-macosx_11_0_arm64.whl", hash = "sha256:ffe7fc9b6b36beadc8c322f84e1caff51e8703b88eee1da46d1e3a6ae11b4fd0", size = 251988 },
]

[[package]]
name = "ptyprocess"
version = "0.7.0"
source = { registry = "https://pypi.org/simple" }
sdist = { url = "https://files.pythonhosted.org/packages/20/e5/16ff212c1e452235a90aeb09066144d0c5a6a8c0834397e03f5224495c4e/ptyprocess-0.7.0.tar.gz", hash = "sha256:5c5d0a3b48ceee0b48485e0c26037c0acd7d29765ca3fbb5cb3831d347423220", size = 70762 }
wheels = [
    { url = "https://files.pythonhosted.org/packages/22/a6/858897256d0deac81a172289110f31629fc4cee19b6f01283303e18c8db3/ptyprocess-0.7.0-py2.py3-none-any.whl", hash = "sha256:4b41f3967fce3af57cc7e94b888626c18bf37a083e3651ca8feeb66d492fef35", size = 13993 },
]

[[package]]
name = "pure-eval"
version = "0.2.3"
source = { registry = "https://pypi.org/simple" }
sdist = { url = "https://files.pythonhosted.org/packages/cd/05/0a34433a064256a578f1783a10da6df098ceaa4a57bbeaa96a6c0352786b/pure_eval-0.2.3.tar.gz", hash = "sha256:5f4e983f40564c576c7c8635ae88db5956bb2229d7e9237d03b3c0b0190eaf42", size = 19752 }
wheels = [
    { url = "https://files.pythonhosted.org/packages/8e/37/efad0257dc6e593a18957422533ff0f87ede7c9c6ea010a2177d738fb82f/pure_eval-0.2.3-py3-none-any.whl", hash = "sha256:1db8e35b67b3d218d818ae653e27f06c3aa420901fa7b081ca98cbedc874e0d0", size = 11842 },
]

[[package]]
name = "py-cpuinfo"
version = "9.0.0"
source = { registry = "https://pypi.org/simple" }
sdist = { url = "https://files.pythonhosted.org/packages/37/a8/d832f7293ebb21690860d2e01d8115e5ff6f2ae8bbdc953f0eb0fa4bd2c7/py-cpuinfo-9.0.0.tar.gz", hash = "sha256:3cdbbf3fac90dc6f118bfd64384f309edeadd902d7c8fb17f02ffa1fc3f49690", size = 104716 }
wheels = [
    { url = "https://files.pythonhosted.org/packages/e0/a9/023730ba63db1e494a271cb018dcd361bd2c917ba7004c3e49d5daf795a2/py_cpuinfo-9.0.0-py3-none-any.whl", hash = "sha256:859625bc251f64e21f077d099d4162689c762b5d6a4c3c97553d56241c9674d5", size = 22335 },
]

[[package]]
name = "pyarrow"
version = "17.0.0"
source = { registry = "https://pypi.org/simple" }
dependencies = [
    { name = "numpy" },
]
sdist = { url = "https://files.pythonhosted.org/packages/27/4e/ea6d43f324169f8aec0e57569443a38bab4b398d09769ca64f7b4d467de3/pyarrow-17.0.0.tar.gz", hash = "sha256:4beca9521ed2c0921c1023e68d097d0299b62c362639ea315572a58f3f50fd28", size = 1112479 }
wheels = [
    { url = "https://files.pythonhosted.org/packages/f9/46/ce89f87c2936f5bb9d879473b9663ce7a4b1f4359acc2f0eb39865eaa1af/pyarrow-17.0.0-cp311-cp311-macosx_10_15_x86_64.whl", hash = "sha256:1c8856e2ef09eb87ecf937104aacfa0708f22dfeb039c363ec99735190ffb977", size = 29028748 },
    { url = "https://files.pythonhosted.org/packages/8d/8e/ce2e9b2146de422f6638333c01903140e9ada244a2a477918a368306c64c/pyarrow-17.0.0-cp311-cp311-macosx_11_0_arm64.whl", hash = "sha256:2e19f569567efcbbd42084e87f948778eb371d308e137a0f97afe19bb860ccb3", size = 27190965 },
    { url = "https://files.pythonhosted.org/packages/3b/c8/5675719570eb1acd809481c6d64e2136ffb340bc387f4ca62dce79516cea/pyarrow-17.0.0-cp311-cp311-manylinux_2_17_aarch64.manylinux2014_aarch64.whl", hash = "sha256:6b244dc8e08a23b3e352899a006a26ae7b4d0da7bb636872fa8f5884e70acf15", size = 39269081 },
    { url = "https://files.pythonhosted.org/packages/5e/78/3931194f16ab681ebb87ad252e7b8d2c8b23dad49706cadc865dff4a1dd3/pyarrow-17.0.0-cp311-cp311-manylinux_2_17_x86_64.manylinux2014_x86_64.whl", hash = "sha256:0b72e87fe3e1db343995562f7fff8aee354b55ee83d13afba65400c178ab2597", size = 39864921 },
    { url = "https://files.pythonhosted.org/packages/d8/81/69b6606093363f55a2a574c018901c40952d4e902e670656d18213c71ad7/pyarrow-17.0.0-cp311-cp311-manylinux_2_28_aarch64.whl", hash = "sha256:dc5c31c37409dfbc5d014047817cb4ccd8c1ea25d19576acf1a001fe07f5b420", size = 38740798 },
    { url = "https://files.pythonhosted.org/packages/4c/21/9ca93b84b92ef927814cb7ba37f0774a484c849d58f0b692b16af8eebcfb/pyarrow-17.0.0-cp311-cp311-manylinux_2_28_x86_64.whl", hash = "sha256:e3343cb1e88bc2ea605986d4b94948716edc7a8d14afd4e2c097232f729758b4", size = 39871877 },
    { url = "https://files.pythonhosted.org/packages/30/d1/63a7c248432c71c7d3ee803e706590a0b81ce1a8d2b2ae49677774b813bb/pyarrow-17.0.0-cp311-cp311-win_amd64.whl", hash = "sha256:a27532c38f3de9eb3e90ecab63dfda948a8ca859a66e3a47f5f42d1e403c4d03", size = 25151089 },
    { url = "https://files.pythonhosted.org/packages/d4/62/ce6ac1275a432b4a27c55fe96c58147f111d8ba1ad800a112d31859fae2f/pyarrow-17.0.0-cp312-cp312-macosx_10_15_x86_64.whl", hash = "sha256:9b8a823cea605221e61f34859dcc03207e52e409ccf6354634143e23af7c8d22", size = 29019418 },
    { url = "https://files.pythonhosted.org/packages/8e/0a/dbd0c134e7a0c30bea439675cc120012337202e5fac7163ba839aa3691d2/pyarrow-17.0.0-cp312-cp312-macosx_11_0_arm64.whl", hash = "sha256:f1e70de6cb5790a50b01d2b686d54aaf73da01266850b05e3af2a1bc89e16053", size = 27152197 },
    { url = "https://files.pythonhosted.org/packages/cb/05/3f4a16498349db79090767620d6dc23c1ec0c658a668d61d76b87706c65d/pyarrow-17.0.0-cp312-cp312-manylinux_2_17_aarch64.manylinux2014_aarch64.whl", hash = "sha256:0071ce35788c6f9077ff9ecba4858108eebe2ea5a3f7cf2cf55ebc1dbc6ee24a", size = 39263026 },
    { url = "https://files.pythonhosted.org/packages/c2/0c/ea2107236740be8fa0e0d4a293a095c9f43546a2465bb7df34eee9126b09/pyarrow-17.0.0-cp312-cp312-manylinux_2_17_x86_64.manylinux2014_x86_64.whl", hash = "sha256:757074882f844411fcca735e39aae74248a1531367a7c80799b4266390ae51cc", size = 39880798 },
    { url = "https://files.pythonhosted.org/packages/f6/b0/b9164a8bc495083c10c281cc65064553ec87b7537d6f742a89d5953a2a3e/pyarrow-17.0.0-cp312-cp312-manylinux_2_28_aarch64.whl", hash = "sha256:9ba11c4f16976e89146781a83833df7f82077cdab7dc6232c897789343f7891a", size = 38715172 },
    { url = "https://files.pythonhosted.org/packages/f1/c4/9625418a1413005e486c006e56675334929fad864347c5ae7c1b2e7fe639/pyarrow-17.0.0-cp312-cp312-manylinux_2_28_x86_64.whl", hash = "sha256:b0c6ac301093b42d34410b187bba560b17c0330f64907bfa4f7f7f2444b0cf9b", size = 39874508 },
    { url = "https://files.pythonhosted.org/packages/ae/49/baafe2a964f663413be3bd1cf5c45ed98c5e42e804e2328e18f4570027c1/pyarrow-17.0.0-cp312-cp312-win_amd64.whl", hash = "sha256:392bc9feabc647338e6c89267635e111d71edad5fcffba204425a7c8d13610d7", size = 25099235 },
]

[[package]]
name = "pyasn1"
version = "0.6.1"
source = { registry = "https://pypi.org/simple" }
sdist = { url = "https://files.pythonhosted.org/packages/ba/e9/01f1a64245b89f039897cb0130016d79f77d52669aae6ee7b159a6c4c018/pyasn1-0.6.1.tar.gz", hash = "sha256:6f580d2bdd84365380830acf45550f2511469f673cb4a5ae3857a3170128b034", size = 145322 }
wheels = [
    { url = "https://files.pythonhosted.org/packages/c8/f1/d6a797abb14f6283c0ddff96bbdd46937f64122b8c925cab503dd37f8214/pyasn1-0.6.1-py3-none-any.whl", hash = "sha256:0d632f46f2ba09143da3a8afe9e33fb6f92fa2320ab7e886e2d0f7672af84629", size = 83135 },
]

[[package]]
name = "pyasn1-modules"
version = "0.4.1"
source = { registry = "https://pypi.org/simple" }
dependencies = [
    { name = "pyasn1" },
]
sdist = { url = "https://files.pythonhosted.org/packages/1d/67/6afbf0d507f73c32d21084a79946bfcfca5fbc62a72057e9c23797a737c9/pyasn1_modules-0.4.1.tar.gz", hash = "sha256:c28e2dbf9c06ad61c71a075c7e0f9fd0f1b0bb2d2ad4377f240d33ac2ab60a7c", size = 310028 }
wheels = [
    { url = "https://files.pythonhosted.org/packages/77/89/bc88a6711935ba795a679ea6ebee07e128050d6382eaa35a0a47c8032bdc/pyasn1_modules-0.4.1-py3-none-any.whl", hash = "sha256:49bfa96b45a292b711e986f222502c1c9a5e1f4e568fc30e2574a6c7d07838fd", size = 181537 },
]

[[package]]
name = "pybigwig"
version = "0.3.23"
source = { registry = "https://pypi.org/simple" }
sdist = { url = "https://files.pythonhosted.org/packages/3a/2c/51e44fd960a67a42ec8f2600b81c0b1b916a051ec813da717e5ee51b6077/pybigwig-0.3.23.tar.gz", hash = "sha256:b780c2b77f024c7967d7bd2eca0fa39a4d939c86b807135960e26faafafbec84", size = 74973 }
wheels = [
    { url = "https://files.pythonhosted.org/packages/2c/89/05b0ca915dca0891a1622ad593f6f82a8956e354940f5d6e04dda93f2178/pyBigWig-0.3.23-cp311-cp311-manylinux_2_17_x86_64.manylinux2014_x86_64.whl", hash = "sha256:570a1672a82456c05e495ea2d11cf5d410b73aca3d1f3524acf9a9688f5e0154", size = 187016 },
    { url = "https://files.pythonhosted.org/packages/eb/78/2478b8dab1c9b4ca0dabeda8b58799e1cfe1d4d3b1a5bd3fc7144abb76de/pyBigWig-0.3.23-cp312-cp312-manylinux_2_17_x86_64.manylinux2014_x86_64.whl", hash = "sha256:fa0d9016181640ab0bf9b9e5cff530b4c5be437d20898732cc963e9b116981f0", size = 188299 },
]

[[package]]
name = "pycparser"
version = "2.22"
source = { registry = "https://pypi.org/simple" }
sdist = { url = "https://files.pythonhosted.org/packages/1d/b2/31537cf4b1ca988837256c910a668b553fceb8f069bedc4b1c826024b52c/pycparser-2.22.tar.gz", hash = "sha256:491c8be9c040f5390f5bf44a5b07752bd07f56edf992381b05c701439eec10f6", size = 172736 }
wheels = [
    { url = "https://files.pythonhosted.org/packages/13/a3/a812df4e2dd5696d1f351d58b8fe16a405b234ad2886a0dab9183fb78109/pycparser-2.22-py3-none-any.whl", hash = "sha256:c3702b6d3dd8c7abc1afa565d7e63d53a1d0bd86cdc24edd75470f4de499cfcc", size = 117552 },
]

[[package]]
name = "pyfaidx"
version = "0.8.1.2"
source = { registry = "https://pypi.org/simple" }
dependencies = [
    { name = "importlib-metadata" },
    { name = "packaging" },
    { name = "setuptools" },
]
sdist = { url = "https://files.pythonhosted.org/packages/e0/36/68bfd77bcf675ccdc97d10e69ab2b52d43642301360fa8a55707916f1528/pyfaidx-0.8.1.2.tar.gz", hash = "sha256:d8452470455b1e778f93969447db8ea24deb4624c7c40769516459cb6f87bc33", size = 103059 }
wheels = [
    { url = "https://files.pythonhosted.org/packages/82/54/16e49b2293661a84a0c5cbb05f158067649fddbcce87604b59e5e2899b99/pyfaidx-0.8.1.2-py3-none-any.whl", hash = "sha256:0a9bc5f061ec1f6f8fbca4a81d1ae1a1366ca7ea521479ea8164fa8939fc4d95", size = 28062 },
]

[[package]]
name = "pygments"
version = "2.18.0"
source = { registry = "https://pypi.org/simple" }
sdist = { url = "https://files.pythonhosted.org/packages/8e/62/8336eff65bcbc8e4cb5d05b55faf041285951b6e80f33e2bff2024788f31/pygments-2.18.0.tar.gz", hash = "sha256:786ff802f32e91311bff3889f6e9a86e81505fe99f2735bb6d60ae0c5004f199", size = 4891905 }
wheels = [
    { url = "https://files.pythonhosted.org/packages/f7/3f/01c8b82017c199075f8f788d0d906b9ffbbc5a47dc9918a945e13d5a2bda/pygments-2.18.0-py3-none-any.whl", hash = "sha256:b8e6aca0523f3ab76fee51799c488e38782ac06eafcf95e7ba832985c8e7b13a", size = 1205513 },
]

[[package]]
name = "pyparsing"
version = "3.1.4"
source = { registry = "https://pypi.org/simple" }
sdist = { url = "https://files.pythonhosted.org/packages/83/08/13f3bce01b2061f2bbd582c9df82723de943784cf719a35ac886c652043a/pyparsing-3.1.4.tar.gz", hash = "sha256:f86ec8d1a83f11977c9a6ea7598e8c27fc5cddfa5b07ea2241edbbde1d7bc032", size = 900231 }
wheels = [
    { url = "https://files.pythonhosted.org/packages/e5/0c/0e3c05b1c87bb6a1c76d281b0f35e78d2d80ac91b5f8f524cebf77f51049/pyparsing-3.1.4-py3-none-any.whl", hash = "sha256:a6a7ee4235a3f944aa1fa2249307708f893fe5717dc603503c6c7969c070fb7c", size = 104100 },
]

[[package]]
name = "pysam"
version = "0.22.1"
source = { registry = "https://pypi.org/simple" }
sdist = { url = "https://files.pythonhosted.org/packages/a6/bc/e0a79d74137643940f5406121039d1272f29f55c5330e7b43484b2259da5/pysam-0.22.1.tar.gz", hash = "sha256:18a0b97be95bd71e584de698441c46651cdff378db1c9a4fb3f541e560253b22", size = 4643640 }
wheels = [
    { url = "https://files.pythonhosted.org/packages/3a/95/bc250550d6212bd0c0718264e74fa9f11bf4fc9710f58c7a32ce716df1b4/pysam-0.22.1-cp311-cp311-macosx_10_9_x86_64.whl", hash = "sha256:503c833e6cf348d87aec9113b1386d5c85c031d64deb914c29f5ad1792d103e6", size = 8354803 },
    { url = "https://files.pythonhosted.org/packages/87/d7/5084e5488aebf3a89039e95c8133e588aea588b6cc9e32c71becff6e3dcf/pysam-0.22.1-cp311-cp311-macosx_11_0_arm64.whl", hash = "sha256:4447fdc2630519a00b6bf598995f1440e6f398eb0c084a7c141db026990ae07a", size = 7993033 },
    { url = "https://files.pythonhosted.org/packages/49/d3/6939d89144414460af84d67f571469a3759bc7539aa7088b51389d0d5ebf/pysam-0.22.1-cp311-cp311-manylinux_2_28_aarch64.whl", hash = "sha256:1be663a73cf56ddd1d309b91d314a0c94c9bf352eaa3c6eda30cef12699843f0", size = 24535100 },
    { url = "https://files.pythonhosted.org/packages/3e/36/0d478e81f4687e87be1b1cdb3451d41c088669687f28c03ac60ffefb2f71/pysam-0.22.1-cp311-cp311-manylinux_2_28_x86_64.whl", hash = "sha256:aeb31472365014fd8b37da4a88af758094b5872a8a16a25635a52cf8ceff5a9f", size = 25126405 },
    { url = "https://files.pythonhosted.org/packages/43/2a/de24972a7fde545aec7d3e59230f51b004e407d327087f4a90b7912cb679/pysam-0.22.1-cp312-cp312-macosx_10_9_x86_64.whl", hash = "sha256:e72e129d245574801125029a5892c9e18d2956b13c4203ea585cbd64ccde9351", size = 8373896 },
    { url = "https://files.pythonhosted.org/packages/f6/2c/d226f2db96fda51f7ab70c5256691def40af4879b6b5ffadda2c676ac5e5/pysam-0.22.1-cp312-cp312-macosx_11_0_arm64.whl", hash = "sha256:f8f00bb1fb977fc33c87cf5fe9023eefc2ba3d43d30ab4875a1765827018c949", size = 8005195 },
    { url = "https://files.pythonhosted.org/packages/f5/6b/27106562f2477d38c0d8efa452839505877e335da12ace6bf993b7bee4dd/pysam-0.22.1-cp312-cp312-manylinux_2_28_aarch64.whl", hash = "sha256:c0e051fda433c1c7ff94532f60477bb83b97f4bb183567a0ae23f340e1c200b4", size = 24493675 },
    { url = "https://files.pythonhosted.org/packages/0c/fe/ce252dce8e5dd7ae06fd2036b5a146c1200598346ee70cbeb0a44740aa6b/pysam-0.22.1-cp312-cp312-manylinux_2_28_x86_64.whl", hash = "sha256:860c7c78ddb1539b83d5476502ba14c8b4e8435810dc7a5b715196da3dfb86b6", size = 25164276 },
]

[[package]]
name = "pytest"
version = "8.3.3"
source = { registry = "https://pypi.org/simple" }
dependencies = [
    { name = "colorama", marker = "sys_platform == 'win32'" },
    { name = "iniconfig" },
    { name = "packaging" },
    { name = "pluggy" },
]
sdist = { url = "https://files.pythonhosted.org/packages/8b/6c/62bbd536103af674e227c41a8f3dcd022d591f6eed5facb5a0f31ee33bbc/pytest-8.3.3.tar.gz", hash = "sha256:70b98107bd648308a7952b06e6ca9a50bc660be218d53c257cc1fc94fda10181", size = 1442487 }
wheels = [
    { url = "https://files.pythonhosted.org/packages/6b/77/7440a06a8ead44c7757a64362dd22df5760f9b12dc5f11b6188cd2fc27a0/pytest-8.3.3-py3-none-any.whl", hash = "sha256:a6853c7375b2663155079443d2e45de913a911a11d669df02a50814944db57b2", size = 342341 },
]

[[package]]
name = "python-dateutil"
version = "2.9.0.post0"
source = { registry = "https://pypi.org/simple" }
dependencies = [
    { name = "six" },
]
sdist = { url = "https://files.pythonhosted.org/packages/66/c0/0c8b6ad9f17a802ee498c46e004a0eb49bc148f2fd230864601a86dcf6db/python-dateutil-2.9.0.post0.tar.gz", hash = "sha256:37dd54208da7e1cd875388217d5e00ebd4179249f90fb72437e91a35459a0ad3", size = 342432 }
wheels = [
    { url = "https://files.pythonhosted.org/packages/ec/57/56b9bcc3c9c6a792fcbaf139543cee77261f3651ca9da0c93f5c1221264b/python_dateutil-2.9.0.post0-py2.py3-none-any.whl", hash = "sha256:a8b2bc7bffae282281c8140a97d3aa9c14da0b136dfe83f850eea9a5f7470427", size = 229892 },
]

[[package]]
name = "python-json-logger"
version = "2.0.7"
source = { registry = "https://pypi.org/simple" }
sdist = { url = "https://files.pythonhosted.org/packages/4f/da/95963cebfc578dabd323d7263958dfb68898617912bb09327dd30e9c8d13/python-json-logger-2.0.7.tar.gz", hash = "sha256:23e7ec02d34237c5aa1e29a070193a4ea87583bb4e7f8fd06d3de8264c4b2e1c", size = 10508 }
wheels = [
    { url = "https://files.pythonhosted.org/packages/35/a6/145655273568ee78a581e734cf35beb9e33a370b29c5d3c8fee3744de29f/python_json_logger-2.0.7-py3-none-any.whl", hash = "sha256:f380b826a991ebbe3de4d897aeec42760035ac760345e57b812938dc8b35e2bd", size = 8067 },
]

[[package]]
name = "pytz"
version = "2024.2"
source = { registry = "https://pypi.org/simple" }
sdist = { url = "https://files.pythonhosted.org/packages/3a/31/3c70bf7603cc2dca0f19bdc53b4537a797747a58875b552c8c413d963a3f/pytz-2024.2.tar.gz", hash = "sha256:2aa355083c50a0f93fa581709deac0c9ad65cca8a9e9beac660adcbd493c798a", size = 319692 }
wheels = [
    { url = "https://files.pythonhosted.org/packages/11/c3/005fcca25ce078d2cc29fd559379817424e94885510568bc1bc53d7d5846/pytz-2024.2-py2.py3-none-any.whl", hash = "sha256:31c7c1817eb7fae7ca4b8c7ee50c72f93aa2dd863de768e1ef4245d426aa0725", size = 508002 },
]

[[package]]
name = "pywin32"
version = "306"
source = { registry = "https://pypi.org/simple" }
wheels = [
    { url = "https://files.pythonhosted.org/packages/8b/1e/fc18ad83ca553e01b97aa8393ff10e33c1fb57801db05488b83282ee9913/pywin32-306-cp311-cp311-win32.whl", hash = "sha256:e65028133d15b64d2ed8f06dd9fbc268352478d4f9289e69c190ecd6818b6407", size = 8507689 },
    { url = "https://files.pythonhosted.org/packages/7e/9e/ad6b1ae2a5ad1066dc509350e0fbf74d8d50251a51e420a2a8feaa0cecbd/pywin32-306-cp311-cp311-win_amd64.whl", hash = "sha256:a7639f51c184c0272e93f244eb24dafca9b1855707d94c192d4a0b4c01e1100e", size = 9227547 },
    { url = "https://files.pythonhosted.org/packages/91/20/f744bff1da8f43388498503634378dbbefbe493e65675f2cc52f7185c2c2/pywin32-306-cp311-cp311-win_arm64.whl", hash = "sha256:70dba0c913d19f942a2db25217d9a1b726c278f483a919f1abfed79c9cf64d3a", size = 10388324 },
    { url = "https://files.pythonhosted.org/packages/14/91/17e016d5923e178346aabda3dfec6629d1a26efe587d19667542105cf0a6/pywin32-306-cp312-cp312-win32.whl", hash = "sha256:383229d515657f4e3ed1343da8be101000562bf514591ff383ae940cad65458b", size = 8507705 },
    { url = "https://files.pythonhosted.org/packages/83/1c/25b79fc3ec99b19b0a0730cc47356f7e2959863bf9f3cd314332bddb4f68/pywin32-306-cp312-cp312-win_amd64.whl", hash = "sha256:37257794c1ad39ee9be652da0462dc2e394c8159dfd913a8a4e8eb6fd346da0e", size = 9227429 },
    { url = "https://files.pythonhosted.org/packages/1c/43/e3444dc9a12f8365d9603c2145d16bf0a2f8180f343cf87be47f5579e547/pywin32-306-cp312-cp312-win_arm64.whl", hash = "sha256:5821ec52f6d321aa59e2db7e0a35b997de60c201943557d108af9d4ae1ec7040", size = 10388145 },
]

[[package]]
name = "pywinpty"
version = "2.0.13"
source = { registry = "https://pypi.org/simple" }
sdist = { url = "https://files.pythonhosted.org/packages/33/d9/93956af389ab7d4ef2f558b1cc6c5cb48885d254ac882f212964c30a1e4f/pywinpty-2.0.13.tar.gz", hash = "sha256:c34e32351a3313ddd0d7da23d27f835c860d32fe4ac814d372a3ea9594f41dde", size = 28240 }
wheels = [
    { url = "https://files.pythonhosted.org/packages/02/f0/2004a0c907eb74155b6fafa5801931d9e15d55905db6811f146cc2d145cd/pywinpty-2.0.13-cp311-none-win_amd64.whl", hash = "sha256:b96fb14698db1284db84ca38c79f15b4cfdc3172065b5137383910567591fa99", size = 1399007 },
    { url = "https://files.pythonhosted.org/packages/49/37/c0dcb1dca094af3605dd22c0528839a65bc4e1e78bb91eb12841d18fa3f1/pywinpty-2.0.13-cp312-none-win_amd64.whl", hash = "sha256:2fd876b82ca750bb1333236ce98488c1be96b08f4f7647cfdf4129dfad83c2d4", size = 1399803 },
]

[[package]]
name = "pyyaml"
version = "6.0.2"
source = { registry = "https://pypi.org/simple" }
sdist = { url = "https://files.pythonhosted.org/packages/54/ed/79a089b6be93607fa5cdaedf301d7dfb23af5f25c398d5ead2525b063e17/pyyaml-6.0.2.tar.gz", hash = "sha256:d584d9ec91ad65861cc08d42e834324ef890a082e591037abe114850ff7bbc3e", size = 130631 }
wheels = [
    { url = "https://files.pythonhosted.org/packages/f8/aa/7af4e81f7acba21a4c6be026da38fd2b872ca46226673c89a758ebdc4fd2/PyYAML-6.0.2-cp311-cp311-macosx_10_9_x86_64.whl", hash = "sha256:cc1c1159b3d456576af7a3e4d1ba7e6924cb39de8f67111c735f6fc832082774", size = 184612 },
    { url = "https://files.pythonhosted.org/packages/8b/62/b9faa998fd185f65c1371643678e4d58254add437edb764a08c5a98fb986/PyYAML-6.0.2-cp311-cp311-macosx_11_0_arm64.whl", hash = "sha256:1e2120ef853f59c7419231f3bf4e7021f1b936f6ebd222406c3b60212205d2ee", size = 172040 },
    { url = "https://files.pythonhosted.org/packages/ad/0c/c804f5f922a9a6563bab712d8dcc70251e8af811fce4524d57c2c0fd49a4/PyYAML-6.0.2-cp311-cp311-manylinux_2_17_aarch64.manylinux2014_aarch64.whl", hash = "sha256:5d225db5a45f21e78dd9358e58a98702a0302f2659a3c6cd320564b75b86f47c", size = 736829 },
    { url = "https://files.pythonhosted.org/packages/51/16/6af8d6a6b210c8e54f1406a6b9481febf9c64a3109c541567e35a49aa2e7/PyYAML-6.0.2-cp311-cp311-manylinux_2_17_s390x.manylinux2014_s390x.whl", hash = "sha256:5ac9328ec4831237bec75defaf839f7d4564be1e6b25ac710bd1a96321cc8317", size = 764167 },
    { url = "https://files.pythonhosted.org/packages/75/e4/2c27590dfc9992f73aabbeb9241ae20220bd9452df27483b6e56d3975cc5/PyYAML-6.0.2-cp311-cp311-manylinux_2_17_x86_64.manylinux2014_x86_64.whl", hash = "sha256:3ad2a3decf9aaba3d29c8f537ac4b243e36bef957511b4766cb0057d32b0be85", size = 762952 },
    { url = "https://files.pythonhosted.org/packages/9b/97/ecc1abf4a823f5ac61941a9c00fe501b02ac3ab0e373c3857f7d4b83e2b6/PyYAML-6.0.2-cp311-cp311-musllinux_1_1_aarch64.whl", hash = "sha256:ff3824dc5261f50c9b0dfb3be22b4567a6f938ccce4587b38952d85fd9e9afe4", size = 735301 },
    { url = "https://files.pythonhosted.org/packages/45/73/0f49dacd6e82c9430e46f4a027baa4ca205e8b0a9dce1397f44edc23559d/PyYAML-6.0.2-cp311-cp311-musllinux_1_1_x86_64.whl", hash = "sha256:797b4f722ffa07cc8d62053e4cff1486fa6dc094105d13fea7b1de7d8bf71c9e", size = 756638 },
    { url = "https://files.pythonhosted.org/packages/22/5f/956f0f9fc65223a58fbc14459bf34b4cc48dec52e00535c79b8db361aabd/PyYAML-6.0.2-cp311-cp311-win32.whl", hash = "sha256:11d8f3dd2b9c1207dcaf2ee0bbbfd5991f571186ec9cc78427ba5bd32afae4b5", size = 143850 },
    { url = "https://files.pythonhosted.org/packages/ed/23/8da0bbe2ab9dcdd11f4f4557ccaf95c10b9811b13ecced089d43ce59c3c8/PyYAML-6.0.2-cp311-cp311-win_amd64.whl", hash = "sha256:e10ce637b18caea04431ce14fabcf5c64a1c61ec9c56b071a4b7ca131ca52d44", size = 161980 },
    { url = "https://files.pythonhosted.org/packages/86/0c/c581167fc46d6d6d7ddcfb8c843a4de25bdd27e4466938109ca68492292c/PyYAML-6.0.2-cp312-cp312-macosx_10_9_x86_64.whl", hash = "sha256:c70c95198c015b85feafc136515252a261a84561b7b1d51e3384e0655ddf25ab", size = 183873 },
    { url = "https://files.pythonhosted.org/packages/a8/0c/38374f5bb272c051e2a69281d71cba6fdb983413e6758b84482905e29a5d/PyYAML-6.0.2-cp312-cp312-macosx_11_0_arm64.whl", hash = "sha256:ce826d6ef20b1bc864f0a68340c8b3287705cae2f8b4b1d932177dcc76721725", size = 173302 },
    { url = "https://files.pythonhosted.org/packages/c3/93/9916574aa8c00aa06bbac729972eb1071d002b8e158bd0e83a3b9a20a1f7/PyYAML-6.0.2-cp312-cp312-manylinux_2_17_aarch64.manylinux2014_aarch64.whl", hash = "sha256:1f71ea527786de97d1a0cc0eacd1defc0985dcf6b3f17bb77dcfc8c34bec4dc5", size = 739154 },
    { url = "https://files.pythonhosted.org/packages/95/0f/b8938f1cbd09739c6da569d172531567dbcc9789e0029aa070856f123984/PyYAML-6.0.2-cp312-cp312-manylinux_2_17_s390x.manylinux2014_s390x.whl", hash = "sha256:9b22676e8097e9e22e36d6b7bda33190d0d400f345f23d4065d48f4ca7ae0425", size = 766223 },
    { url = "https://files.pythonhosted.org/packages/b9/2b/614b4752f2e127db5cc206abc23a8c19678e92b23c3db30fc86ab731d3bd/PyYAML-6.0.2-cp312-cp312-manylinux_2_17_x86_64.manylinux2014_x86_64.whl", hash = "sha256:80bab7bfc629882493af4aa31a4cfa43a4c57c83813253626916b8c7ada83476", size = 767542 },
    { url = "https://files.pythonhosted.org/packages/d4/00/dd137d5bcc7efea1836d6264f049359861cf548469d18da90cd8216cf05f/PyYAML-6.0.2-cp312-cp312-musllinux_1_1_aarch64.whl", hash = "sha256:0833f8694549e586547b576dcfaba4a6b55b9e96098b36cdc7ebefe667dfed48", size = 731164 },
    { url = "https://files.pythonhosted.org/packages/c9/1f/4f998c900485e5c0ef43838363ba4a9723ac0ad73a9dc42068b12aaba4e4/PyYAML-6.0.2-cp312-cp312-musllinux_1_1_x86_64.whl", hash = "sha256:8b9c7197f7cb2738065c481a0461e50ad02f18c78cd75775628afb4d7137fb3b", size = 756611 },
    { url = "https://files.pythonhosted.org/packages/df/d1/f5a275fdb252768b7a11ec63585bc38d0e87c9e05668a139fea92b80634c/PyYAML-6.0.2-cp312-cp312-win32.whl", hash = "sha256:ef6107725bd54b262d6dedcc2af448a266975032bc85ef0172c5f059da6325b4", size = 140591 },
    { url = "https://files.pythonhosted.org/packages/0c/e8/4f648c598b17c3d06e8753d7d13d57542b30d56e6c2dedf9c331ae56312e/PyYAML-6.0.2-cp312-cp312-win_amd64.whl", hash = "sha256:7e7401d0de89a9a855c839bc697c079a4af81cf878373abd7dc625847d25cbd8", size = 156338 },
]

[[package]]
name = "pyzmq"
version = "26.2.0"
source = { registry = "https://pypi.org/simple" }
dependencies = [
    { name = "cffi", marker = "implementation_name == 'pypy'" },
]
sdist = { url = "https://files.pythonhosted.org/packages/fd/05/bed626b9f7bb2322cdbbf7b4bd8f54b1b617b0d2ab2d3547d6e39428a48e/pyzmq-26.2.0.tar.gz", hash = "sha256:070672c258581c8e4f640b5159297580a9974b026043bd4ab0470be9ed324f1f", size = 271975 }
wheels = [
    { url = "https://files.pythonhosted.org/packages/12/20/de7442172f77f7c96299a0ac70e7d4fb78cd51eca67aa2cf552b66c14196/pyzmq-26.2.0-cp311-cp311-macosx_10_15_universal2.whl", hash = "sha256:8f7e66c7113c684c2b3f1c83cdd3376103ee0ce4c49ff80a648643e57fb22218", size = 1340639 },
    { url = "https://files.pythonhosted.org/packages/98/4d/5000468bd64c7910190ed0a6c76a1ca59a68189ec1f007c451dc181a22f4/pyzmq-26.2.0-cp311-cp311-macosx_10_9_x86_64.whl", hash = "sha256:3a495b30fc91db2db25120df5847d9833af237546fd59170701acd816ccc01c4", size = 1008710 },
    { url = "https://files.pythonhosted.org/packages/e1/bf/c67fd638c2f9fbbab8090a3ee779370b97c82b84cc12d0c498b285d7b2c0/pyzmq-26.2.0-cp311-cp311-manylinux_2_17_aarch64.manylinux2014_aarch64.whl", hash = "sha256:77eb0968da535cba0470a5165468b2cac7772cfb569977cff92e240f57e31bef", size = 673129 },
    { url = "https://files.pythonhosted.org/packages/86/94/99085a3f492aa538161cbf27246e8886ff850e113e0c294a5b8245f13b52/pyzmq-26.2.0-cp311-cp311-manylinux_2_17_i686.manylinux2014_i686.whl", hash = "sha256:6ace4f71f1900a548f48407fc9be59c6ba9d9aaf658c2eea6cf2779e72f9f317", size = 910107 },
    { url = "https://files.pythonhosted.org/packages/31/1d/346809e8a9b999646d03f21096428453465b1bca5cd5c64ecd048d9ecb01/pyzmq-26.2.0-cp311-cp311-manylinux_2_17_x86_64.manylinux2014_x86_64.whl", hash = "sha256:92a78853d7280bffb93df0a4a6a2498cba10ee793cc8076ef797ef2f74d107cf", size = 867960 },
    { url = "https://files.pythonhosted.org/packages/ab/68/6fb6ae5551846ad5beca295b7bca32bf0a7ce19f135cb30e55fa2314e6b6/pyzmq-26.2.0-cp311-cp311-manylinux_2_28_x86_64.whl", hash = "sha256:689c5d781014956a4a6de61d74ba97b23547e431e9e7d64f27d4922ba96e9d6e", size = 869204 },
    { url = "https://files.pythonhosted.org/packages/0f/f9/18417771dee223ccf0f48e29adf8b4e25ba6d0e8285e33bcbce078070bc3/pyzmq-26.2.0-cp311-cp311-musllinux_1_1_aarch64.whl", hash = "sha256:0aca98bc423eb7d153214b2df397c6421ba6373d3397b26c057af3c904452e37", size = 1203351 },
    { url = "https://files.pythonhosted.org/packages/e0/46/f13e67fe0d4f8a2315782cbad50493de6203ea0d744610faf4d5f5b16e90/pyzmq-26.2.0-cp311-cp311-musllinux_1_1_i686.whl", hash = "sha256:1f3496d76b89d9429a656293744ceca4d2ac2a10ae59b84c1da9b5165f429ad3", size = 1514204 },
    { url = "https://files.pythonhosted.org/packages/50/11/ddcf7343b7b7a226e0fc7b68cbf5a5bb56291fac07f5c3023bb4c319ebb4/pyzmq-26.2.0-cp311-cp311-musllinux_1_1_x86_64.whl", hash = "sha256:5c2b3bfd4b9689919db068ac6c9911f3fcb231c39f7dd30e3138be94896d18e6", size = 1414339 },
    { url = "https://files.pythonhosted.org/packages/01/14/1c18d7d5b7be2708f513f37c61bfadfa62161c10624f8733f1c8451b3509/pyzmq-26.2.0-cp311-cp311-win32.whl", hash = "sha256:eac5174677da084abf378739dbf4ad245661635f1600edd1221f150b165343f4", size = 576928 },
    { url = "https://files.pythonhosted.org/packages/3b/1b/0a540edd75a41df14ec416a9a500b9fec66e554aac920d4c58fbd5756776/pyzmq-26.2.0-cp311-cp311-win_amd64.whl", hash = "sha256:5a509df7d0a83a4b178d0f937ef14286659225ef4e8812e05580776c70e155d5", size = 642317 },
    { url = "https://files.pythonhosted.org/packages/98/77/1cbfec0358078a4c5add529d8a70892db1be900980cdb5dd0898b3d6ab9d/pyzmq-26.2.0-cp311-cp311-win_arm64.whl", hash = "sha256:c0e6091b157d48cbe37bd67233318dbb53e1e6327d6fc3bb284afd585d141003", size = 543834 },
    { url = "https://files.pythonhosted.org/packages/28/2f/78a766c8913ad62b28581777ac4ede50c6d9f249d39c2963e279524a1bbe/pyzmq-26.2.0-cp312-cp312-macosx_10_15_universal2.whl", hash = "sha256:ded0fc7d90fe93ae0b18059930086c51e640cdd3baebdc783a695c77f123dcd9", size = 1343105 },
    { url = "https://files.pythonhosted.org/packages/b7/9c/4b1e2d3d4065be715e007fe063ec7885978fad285f87eae1436e6c3201f4/pyzmq-26.2.0-cp312-cp312-macosx_10_9_x86_64.whl", hash = "sha256:17bf5a931c7f6618023cdacc7081f3f266aecb68ca692adac015c383a134ca52", size = 1008365 },
    { url = "https://files.pythonhosted.org/packages/4f/ef/5a23ec689ff36d7625b38d121ef15abfc3631a9aecb417baf7a4245e4124/pyzmq-26.2.0-cp312-cp312-manylinux_2_17_aarch64.manylinux2014_aarch64.whl", hash = "sha256:55cf66647e49d4621a7e20c8d13511ef1fe1efbbccf670811864452487007e08", size = 665923 },
    { url = "https://files.pythonhosted.org/packages/ae/61/d436461a47437d63c6302c90724cf0981883ec57ceb6073873f32172d676/pyzmq-26.2.0-cp312-cp312-manylinux_2_17_i686.manylinux2014_i686.whl", hash = "sha256:4661c88db4a9e0f958c8abc2b97472e23061f0bc737f6f6179d7a27024e1faa5", size = 903400 },
    { url = "https://files.pythonhosted.org/packages/47/42/fc6d35ecefe1739a819afaf6f8e686f7f02a4dd241c78972d316f403474c/pyzmq-26.2.0-cp312-cp312-manylinux_2_17_x86_64.manylinux2014_x86_64.whl", hash = "sha256:ea7f69de383cb47522c9c208aec6dd17697db7875a4674c4af3f8cfdac0bdeae", size = 860034 },
    { url = "https://files.pythonhosted.org/packages/07/3b/44ea6266a6761e9eefaa37d98fabefa112328808ac41aa87b4bbb668af30/pyzmq-26.2.0-cp312-cp312-manylinux_2_28_x86_64.whl", hash = "sha256:7f98f6dfa8b8ccaf39163ce872bddacca38f6a67289116c8937a02e30bbe9711", size = 860579 },
    { url = "https://files.pythonhosted.org/packages/38/6f/4df2014ab553a6052b0e551b37da55166991510f9e1002c89cab7ce3b3f2/pyzmq-26.2.0-cp312-cp312-musllinux_1_1_aarch64.whl", hash = "sha256:e3e0210287329272539eea617830a6a28161fbbd8a3271bf4150ae3e58c5d0e6", size = 1196246 },
    { url = "https://files.pythonhosted.org/packages/38/9d/ee240fc0c9fe9817f0c9127a43238a3e28048795483c403cc10720ddef22/pyzmq-26.2.0-cp312-cp312-musllinux_1_1_i686.whl", hash = "sha256:6b274e0762c33c7471f1a7471d1a2085b1a35eba5cdc48d2ae319f28b6fc4de3", size = 1507441 },
    { url = "https://files.pythonhosted.org/packages/85/4f/01711edaa58d535eac4a26c294c617c9a01f09857c0ce191fd574d06f359/pyzmq-26.2.0-cp312-cp312-musllinux_1_1_x86_64.whl", hash = "sha256:29c6a4635eef69d68a00321e12a7d2559fe2dfccfa8efae3ffb8e91cd0b36a8b", size = 1406498 },
    { url = "https://files.pythonhosted.org/packages/07/18/907134c85c7152f679ed744e73e645b365f3ad571f38bdb62e36f347699a/pyzmq-26.2.0-cp312-cp312-win32.whl", hash = "sha256:989d842dc06dc59feea09e58c74ca3e1678c812a4a8a2a419046d711031f69c7", size = 575533 },
    { url = "https://files.pythonhosted.org/packages/ce/2c/a6f4a20202a4d3c582ad93f95ee78d79bbdc26803495aec2912b17dbbb6c/pyzmq-26.2.0-cp312-cp312-win_amd64.whl", hash = "sha256:2a50625acdc7801bc6f74698c5c583a491c61d73c6b7ea4dee3901bb99adb27a", size = 637768 },
    { url = "https://files.pythonhosted.org/packages/5f/0e/eb16ff731632d30554bf5af4dbba3ffcd04518219d82028aea4ae1b02ca5/pyzmq-26.2.0-cp312-cp312-win_arm64.whl", hash = "sha256:4d29ab8592b6ad12ebbf92ac2ed2bedcfd1cec192d8e559e2e099f648570e19b", size = 540675 },
]

[[package]]
name = "referencing"
version = "0.35.1"
source = { registry = "https://pypi.org/simple" }
dependencies = [
    { name = "attrs" },
    { name = "rpds-py" },
]
sdist = { url = "https://files.pythonhosted.org/packages/99/5b/73ca1f8e72fff6fa52119dbd185f73a907b1989428917b24cff660129b6d/referencing-0.35.1.tar.gz", hash = "sha256:25b42124a6c8b632a425174f24087783efb348a6f1e0008e63cd4466fedf703c", size = 62991 }
wheels = [
    { url = "https://files.pythonhosted.org/packages/b7/59/2056f61236782a2c86b33906c025d4f4a0b17be0161b63b70fd9e8775d36/referencing-0.35.1-py3-none-any.whl", hash = "sha256:eda6d3234d62814d1c64e305c1331c9a3a6132da475ab6382eaa997b21ee75de", size = 26684 },
]

[[package]]
name = "requests"
version = "2.32.3"
source = { registry = "https://pypi.org/simple" }
dependencies = [
    { name = "certifi" },
    { name = "charset-normalizer" },
    { name = "idna" },
    { name = "urllib3" },
]
sdist = { url = "https://files.pythonhosted.org/packages/63/70/2bf7780ad2d390a8d301ad0b550f1581eadbd9a20f896afe06353c2a2913/requests-2.32.3.tar.gz", hash = "sha256:55365417734eb18255590a9ff9eb97e9e1da868d4ccd6402399eaf68af20a760", size = 131218 }
wheels = [
    { url = "https://files.pythonhosted.org/packages/f9/9b/335f9764261e915ed497fcdeb11df5dfd6f7bf257d4a6a2a686d80da4d54/requests-2.32.3-py3-none-any.whl", hash = "sha256:70761cfe03c773ceb22aa2f671b4757976145175cdfca038c02654d061d6dcc6", size = 64928 },
]

[[package]]
name = "rfc3339-validator"
version = "0.1.4"
source = { registry = "https://pypi.org/simple" }
dependencies = [
    { name = "six" },
]
sdist = { url = "https://files.pythonhosted.org/packages/28/ea/a9387748e2d111c3c2b275ba970b735e04e15cdb1eb30693b6b5708c4dbd/rfc3339_validator-0.1.4.tar.gz", hash = "sha256:138a2abdf93304ad60530167e51d2dfb9549521a836871b88d7f4695d0022f6b", size = 5513 }
wheels = [
    { url = "https://files.pythonhosted.org/packages/7b/44/4e421b96b67b2daff264473f7465db72fbdf36a07e05494f50300cc7b0c6/rfc3339_validator-0.1.4-py2.py3-none-any.whl", hash = "sha256:24f6ec1eda14ef823da9e36ec7113124b39c04d50a4d3d3a3c2859577e7791fa", size = 3490 },
]

[[package]]
name = "rfc3986-validator"
version = "0.1.1"
source = { registry = "https://pypi.org/simple" }
sdist = { url = "https://files.pythonhosted.org/packages/da/88/f270de456dd7d11dcc808abfa291ecdd3f45ff44e3b549ffa01b126464d0/rfc3986_validator-0.1.1.tar.gz", hash = "sha256:3d44bde7921b3b9ec3ae4e3adca370438eccebc676456449b145d533b240d055", size = 6760 }
wheels = [
    { url = "https://files.pythonhosted.org/packages/9e/51/17023c0f8f1869d8806b979a2bffa3f861f26a3f1a66b094288323fba52f/rfc3986_validator-0.1.1-py2.py3-none-any.whl", hash = "sha256:2f235c432ef459970b4306369336b9d5dbdda31b510ca1e327636e01f528bfa9", size = 4242 },
]

[[package]]
name = "rpds-py"
version = "0.20.0"
source = { registry = "https://pypi.org/simple" }
sdist = { url = "https://files.pythonhosted.org/packages/55/64/b693f262791b818880d17268f3f8181ef799b0d187f6f731b1772e05a29a/rpds_py-0.20.0.tar.gz", hash = "sha256:d72a210824facfdaf8768cf2d7ca25a042c30320b3020de2fa04640920d4e121", size = 25814 }
wheels = [
    { url = "https://files.pythonhosted.org/packages/ab/2a/191374c52d7be0b056cc2a04d718d2244c152f915d4a8d2db2aacc526189/rpds_py-0.20.0-cp311-cp311-macosx_10_12_x86_64.whl", hash = "sha256:ac2f4f7a98934c2ed6505aead07b979e6f999389f16b714448fb39bbaa86a489", size = 318369 },
    { url = "https://files.pythonhosted.org/packages/0e/6a/2c9fdcc6d235ac0d61ec4fd9981184689c3e682abd05e3caa49bccb9c298/rpds_py-0.20.0-cp311-cp311-macosx_11_0_arm64.whl", hash = "sha256:220002c1b846db9afd83371d08d239fdc865e8f8c5795bbaec20916a76db3318", size = 311303 },
    { url = "https://files.pythonhosted.org/packages/d2/b2/725487d29633f64ef8f9cbf4729111a0b61702c8f8e94db1653930f52cce/rpds_py-0.20.0-cp311-cp311-manylinux_2_17_aarch64.manylinux2014_aarch64.whl", hash = "sha256:8d7919548df3f25374a1f5d01fbcd38dacab338ef5f33e044744b5c36729c8db", size = 366424 },
    { url = "https://files.pythonhosted.org/packages/7a/8c/668195ab9226d01b7cf7cd9e59c1c0be1df05d602df7ec0cf46f857dcf59/rpds_py-0.20.0-cp311-cp311-manylinux_2_17_armv7l.manylinux2014_armv7l.whl", hash = "sha256:758406267907b3781beee0f0edfe4a179fbd97c0be2e9b1154d7f0a1279cf8e5", size = 368359 },
    { url = "https://files.pythonhosted.org/packages/52/28/356f6a39c1adeb02cf3e5dd526f5e8e54e17899bef045397abcfbf50dffa/rpds_py-0.20.0-cp311-cp311-manylinux_2_17_ppc64le.manylinux2014_ppc64le.whl", hash = "sha256:3d61339e9f84a3f0767b1995adfb171a0d00a1185192718a17af6e124728e0f5", size = 394886 },
    { url = "https://files.pythonhosted.org/packages/a2/65/640fb1a89080a8fb6f4bebd3dafb65a2edba82e2e44c33e6eb0f3e7956f1/rpds_py-0.20.0-cp311-cp311-manylinux_2_17_s390x.manylinux2014_s390x.whl", hash = "sha256:1259c7b3705ac0a0bd38197565a5d603218591d3f6cee6e614e380b6ba61c6f6", size = 432416 },
    { url = "https://files.pythonhosted.org/packages/a7/e8/85835077b782555d6b3416874b702ea6ebd7db1f145283c9252968670dd5/rpds_py-0.20.0-cp311-cp311-manylinux_2_17_x86_64.manylinux2014_x86_64.whl", hash = "sha256:5c1dc0f53856b9cc9a0ccca0a7cc61d3d20a7088201c0937f3f4048c1718a209", size = 354819 },
    { url = "https://files.pythonhosted.org/packages/4f/87/1ac631e923d65cbf36fbcfc6eaa702a169496de1311e54be142f178e53ee/rpds_py-0.20.0-cp311-cp311-manylinux_2_5_i686.manylinux1_i686.whl", hash = "sha256:7e60cb630f674a31f0368ed32b2a6b4331b8350d67de53c0359992444b116dd3", size = 373282 },
    { url = "https://files.pythonhosted.org/packages/e4/ce/cb316f7970189e217b998191c7cf0da2ede3d5437932c86a7210dc1e9994/rpds_py-0.20.0-cp311-cp311-musllinux_1_2_aarch64.whl", hash = "sha256:dbe982f38565bb50cb7fb061ebf762c2f254ca3d8c20d4006878766e84266272", size = 541540 },
    { url = "https://files.pythonhosted.org/packages/90/d7/4112d7655ec8aff168ecc91d4ceb51c557336edde7e6ccf6463691a2f253/rpds_py-0.20.0-cp311-cp311-musllinux_1_2_i686.whl", hash = "sha256:514b3293b64187172bc77c8fb0cdae26981618021053b30d8371c3a902d4d5ad", size = 547640 },
    { url = "https://files.pythonhosted.org/packages/ab/44/4f61d64dfed98cc71623f3a7fcb612df636a208b4b2c6611eaa985e130a9/rpds_py-0.20.0-cp311-cp311-musllinux_1_2_x86_64.whl", hash = "sha256:d0a26ffe9d4dd35e4dfdd1e71f46401cff0181c75ac174711ccff0459135fa58", size = 525555 },
    { url = "https://files.pythonhosted.org/packages/35/f2/a862d81eacb21f340d584cd1c749c289979f9a60e9229f78bffc0418a199/rpds_py-0.20.0-cp311-none-win32.whl", hash = "sha256:89c19a494bf3ad08c1da49445cc5d13d8fefc265f48ee7e7556839acdacf69d0", size = 199338 },
    { url = "https://files.pythonhosted.org/packages/cc/ec/77d0674f9af4872919f3738018558dd9d37ad3f7ad792d062eadd4af7cba/rpds_py-0.20.0-cp311-none-win_amd64.whl", hash = "sha256:c638144ce971df84650d3ed0096e2ae7af8e62ecbbb7b201c8935c370df00a2c", size = 213585 },
    { url = "https://files.pythonhosted.org/packages/89/b7/f9682c5cc37fcc035f4a0fc33c1fe92ec9cbfdee0cdfd071cf948f53e0df/rpds_py-0.20.0-cp312-cp312-macosx_10_12_x86_64.whl", hash = "sha256:a84ab91cbe7aab97f7446652d0ed37d35b68a465aeef8fc41932a9d7eee2c1a6", size = 321468 },
    { url = "https://files.pythonhosted.org/packages/b8/ad/fc82be4eaceb8d444cb6fc1956ce972b3a0795104279de05e0e4131d0a47/rpds_py-0.20.0-cp312-cp312-macosx_11_0_arm64.whl", hash = "sha256:56e27147a5a4c2c21633ff8475d185734c0e4befd1c989b5b95a5d0db699b21b", size = 313062 },
    { url = "https://files.pythonhosted.org/packages/0e/1c/6039e80b13a08569a304dc13476dc986352dca4598e909384db043b4e2bb/rpds_py-0.20.0-cp312-cp312-manylinux_2_17_aarch64.manylinux2014_aarch64.whl", hash = "sha256:2580b0c34583b85efec8c5c5ec9edf2dfe817330cc882ee972ae650e7b5ef739", size = 370168 },
    { url = "https://files.pythonhosted.org/packages/dc/c9/5b9aa35acfb58946b4b785bc8e700ac313669e02fb100f3efa6176a83e81/rpds_py-0.20.0-cp312-cp312-manylinux_2_17_armv7l.manylinux2014_armv7l.whl", hash = "sha256:b80d4a7900cf6b66bb9cee5c352b2d708e29e5a37fe9bf784fa97fc11504bf6c", size = 371376 },
    { url = "https://files.pythonhosted.org/packages/7b/dd/0e0dbeb70d8a5357d2814764d467ded98d81d90d3570de4fb05ec7224f6b/rpds_py-0.20.0-cp312-cp312-manylinux_2_17_ppc64le.manylinux2014_ppc64le.whl", hash = "sha256:50eccbf054e62a7b2209b28dc7a22d6254860209d6753e6b78cfaeb0075d7bee", size = 397200 },
    { url = "https://files.pythonhosted.org/packages/e4/da/a47d931eb688ccfd77a7389e45935c79c41e8098d984d87335004baccb1d/rpds_py-0.20.0-cp312-cp312-manylinux_2_17_s390x.manylinux2014_s390x.whl", hash = "sha256:49a8063ea4296b3a7e81a5dfb8f7b2d73f0b1c20c2af401fb0cdf22e14711a96", size = 426824 },
    { url = "https://files.pythonhosted.org/packages/0f/f7/a59a673594e6c2ff2dbc44b00fd4ecdec2fc399bb6a7bd82d612699a0121/rpds_py-0.20.0-cp312-cp312-manylinux_2_17_x86_64.manylinux2014_x86_64.whl", hash = "sha256:ea438162a9fcbee3ecf36c23e6c68237479f89f962f82dae83dc15feeceb37e4", size = 357967 },
    { url = "https://files.pythonhosted.org/packages/5f/61/3ba1905396b2cb7088f9503a460b87da33452da54d478cb9241f6ad16d00/rpds_py-0.20.0-cp312-cp312-manylinux_2_5_i686.manylinux1_i686.whl", hash = "sha256:18d7585c463087bddcfa74c2ba267339f14f2515158ac4db30b1f9cbdb62c8ef", size = 378905 },
    { url = "https://files.pythonhosted.org/packages/08/31/6d0df9356b4edb0a3a077f1ef714e25ad21f9f5382fc490c2383691885ea/rpds_py-0.20.0-cp312-cp312-musllinux_1_2_aarch64.whl", hash = "sha256:d4c7d1a051eeb39f5c9547e82ea27cbcc28338482242e3e0b7768033cb083821", size = 546348 },
    { url = "https://files.pythonhosted.org/packages/ae/15/d33c021de5cb793101df9961c3c746dfc476953dbbf5db337d8010dffd4e/rpds_py-0.20.0-cp312-cp312-musllinux_1_2_i686.whl", hash = "sha256:e4df1e3b3bec320790f699890d41c59d250f6beda159ea3c44c3f5bac1976940", size = 553152 },
    { url = "https://files.pythonhosted.org/packages/70/2d/5536d28c507a4679179ab15aa0049440e4d3dd6752050fa0843ed11e9354/rpds_py-0.20.0-cp312-cp312-musllinux_1_2_x86_64.whl", hash = "sha256:2cf126d33a91ee6eedc7f3197b53e87a2acdac63602c0f03a02dd69e4b138174", size = 528807 },
    { url = "https://files.pythonhosted.org/packages/e3/62/7ebe6ec0d3dd6130921f8cffb7e34afb7f71b3819aa0446a24c5e81245ec/rpds_py-0.20.0-cp312-none-win32.whl", hash = "sha256:8bc7690f7caee50b04a79bf017a8d020c1f48c2a1077ffe172abec59870f1139", size = 200993 },
    { url = "https://files.pythonhosted.org/packages/ec/2f/b938864d66b86a6e4acadefdc56de75ef56f7cafdfd568a6464605457bd5/rpds_py-0.20.0-cp312-none-win_amd64.whl", hash = "sha256:0e13e6952ef264c40587d510ad676a988df19adea20444c2b295e536457bc585", size = 214458 },
]

[[package]]
name = "rsa"
version = "4.9"
source = { registry = "https://pypi.org/simple" }
dependencies = [
    { name = "pyasn1" },
]
sdist = { url = "https://files.pythonhosted.org/packages/aa/65/7d973b89c4d2351d7fb232c2e452547ddfa243e93131e7cfa766da627b52/rsa-4.9.tar.gz", hash = "sha256:e38464a49c6c85d7f1351b0126661487a7e0a14a50f1675ec50eb34d4f20ef21", size = 29711 }
wheels = [
    { url = "https://files.pythonhosted.org/packages/49/97/fa78e3d2f65c02c8e1268b9aba606569fe97f6c8f7c2d74394553347c145/rsa-4.9-py3-none-any.whl", hash = "sha256:90260d9058e514786967344d0ef75fa8727eed8a7d2e43ce9f4bcf1b536174f7", size = 34315 },
]

[[package]]
name = "s3transfer"
version = "0.10.3"
source = { registry = "https://pypi.org/simple" }
dependencies = [
    { name = "botocore" },
]
sdist = { url = "https://files.pythonhosted.org/packages/a0/a8/e0a98fd7bd874914f0608ef7c90ffde17e116aefad765021de0f012690a2/s3transfer-0.10.3.tar.gz", hash = "sha256:4f50ed74ab84d474ce614475e0b8d5047ff080810aac5d01ea25231cfc944b0c", size = 144591 }
wheels = [
    { url = "https://files.pythonhosted.org/packages/e5/c0/b0fba8259b61c938c9733da9346b9f93e00881a9db22aafdd72f6ae0ec05/s3transfer-0.10.3-py3-none-any.whl", hash = "sha256:263ed587a5803c6c708d3ce44dc4dfedaab4c1a32e8329bab818933d79ddcf5d", size = 82625 },
]

[[package]]
name = "scikit-learn"
version = "1.5.2"
source = { registry = "https://pypi.org/simple" }
dependencies = [
    { name = "joblib" },
    { name = "numpy" },
    { name = "scipy" },
    { name = "threadpoolctl" },
]
sdist = { url = "https://files.pythonhosted.org/packages/37/59/44985a2bdc95c74e34fef3d10cb5d93ce13b0e2a7baefffe1b53853b502d/scikit_learn-1.5.2.tar.gz", hash = "sha256:b4237ed7b3fdd0a4882792e68ef2545d5baa50aca3bb45aa7df468138ad8f94d", size = 7001680 }
wheels = [
    { url = "https://files.pythonhosted.org/packages/ff/91/609961972f694cb9520c4c3d201e377a26583e1eb83bc5a334c893729214/scikit_learn-1.5.2-cp311-cp311-macosx_10_9_x86_64.whl", hash = "sha256:03b6158efa3faaf1feea3faa884c840ebd61b6484167c711548fce208ea09445", size = 12088580 },
    { url = "https://files.pythonhosted.org/packages/cd/7a/19fe32c810c5ceddafcfda16276d98df299c8649e24e84d4f00df4a91e01/scikit_learn-1.5.2-cp311-cp311-macosx_12_0_arm64.whl", hash = "sha256:1ff45e26928d3b4eb767a8f14a9a6efbf1cbff7c05d1fb0f95f211a89fd4f5de", size = 10975994 },
    { url = "https://files.pythonhosted.org/packages/4c/75/62e49f8a62bf3c60b0e64d0fce540578ee4f0e752765beb2e1dc7c6d6098/scikit_learn-1.5.2-cp311-cp311-manylinux_2_17_aarch64.manylinux2014_aarch64.whl", hash = "sha256:f763897fe92d0e903aa4847b0aec0e68cadfff77e8a0687cabd946c89d17e675", size = 12465782 },
    { url = "https://files.pythonhosted.org/packages/49/21/3723de321531c9745e40f1badafd821e029d346155b6c79704e0b7197552/scikit_learn-1.5.2-cp311-cp311-manylinux_2_17_x86_64.manylinux2014_x86_64.whl", hash = "sha256:f8b0ccd4a902836493e026c03256e8b206656f91fbcc4fde28c57a5b752561f1", size = 13322034 },
    { url = "https://files.pythonhosted.org/packages/17/1c/ccdd103cfcc9435a18819856fbbe0c20b8fa60bfc3343580de4be13f0668/scikit_learn-1.5.2-cp311-cp311-win_amd64.whl", hash = "sha256:6c16d84a0d45e4894832b3c4d0bf73050939e21b99b01b6fd59cbb0cf39163b6", size = 11015224 },
    { url = "https://files.pythonhosted.org/packages/a4/db/b485c1ac54ff3bd9e7e6b39d3cc6609c4c76a65f52ab0a7b22b6c3ab0e9d/scikit_learn-1.5.2-cp312-cp312-macosx_10_9_x86_64.whl", hash = "sha256:f932a02c3f4956dfb981391ab24bda1dbd90fe3d628e4b42caef3e041c67707a", size = 12110344 },
    { url = "https://files.pythonhosted.org/packages/54/1a/7deb52fa23aebb855431ad659b3c6a2e1709ece582cb3a63d66905e735fe/scikit_learn-1.5.2-cp312-cp312-macosx_12_0_arm64.whl", hash = "sha256:3b923d119d65b7bd555c73be5423bf06c0105678ce7e1f558cb4b40b0a5502b1", size = 11033502 },
    { url = "https://files.pythonhosted.org/packages/a1/32/4a7a205b14c11225609b75b28402c196e4396ac754dab6a81971b811781c/scikit_learn-1.5.2-cp312-cp312-manylinux_2_17_aarch64.manylinux2014_aarch64.whl", hash = "sha256:f60021ec1574e56632be2a36b946f8143bf4e5e6af4a06d85281adc22938e0dd", size = 12085794 },
    { url = "https://files.pythonhosted.org/packages/c6/29/044048c5e911373827c0e1d3051321b9183b2a4f8d4e2f11c08fcff83f13/scikit_learn-1.5.2-cp312-cp312-manylinux_2_17_x86_64.manylinux2014_x86_64.whl", hash = "sha256:394397841449853c2290a32050382edaec3da89e35b3e03d6cc966aebc6a8ae6", size = 12945797 },
    { url = "https://files.pythonhosted.org/packages/aa/ce/c0b912f2f31aeb1b756a6ba56bcd84dd1f8a148470526a48515a3f4d48cd/scikit_learn-1.5.2-cp312-cp312-win_amd64.whl", hash = "sha256:57cc1786cfd6bd118220a92ede80270132aa353647684efa385a74244a41e3b1", size = 10985467 },
    { url = "https://files.pythonhosted.org/packages/a4/50/8891028437858cc510e13578fe7046574a60c2aaaa92b02d64aac5b1b412/scikit_learn-1.5.2-cp313-cp313-macosx_10_13_x86_64.whl", hash = "sha256:e9a702e2de732bbb20d3bad29ebd77fc05a6b427dc49964300340e4c9328b3f5", size = 12025584 },
    { url = "https://files.pythonhosted.org/packages/d2/79/17feef8a1c14149436083bec0e61d7befb4812e272d5b20f9d79ea3e9ab1/scikit_learn-1.5.2-cp313-cp313-macosx_12_0_arm64.whl", hash = "sha256:b0768ad641981f5d3a198430a1d31c3e044ed2e8a6f22166b4d546a5116d7908", size = 10959795 },
    { url = "https://files.pythonhosted.org/packages/b1/c8/f08313f9e2e656bd0905930ae8bf99a573ea21c34666a813b749c338202f/scikit_learn-1.5.2-cp313-cp313-manylinux_2_17_aarch64.manylinux2014_aarch64.whl", hash = "sha256:178ddd0a5cb0044464fc1bfc4cca5b1833bfc7bb022d70b05db8530da4bb3dd3", size = 12077302 },
    { url = "https://files.pythonhosted.org/packages/a7/48/fbfb4dc72bed0fe31fe045fb30e924909ad03f717c36694351612973b1a9/scikit_learn-1.5.2-cp313-cp313-manylinux_2_17_x86_64.manylinux2014_x86_64.whl", hash = "sha256:f7284ade780084d94505632241bf78c44ab3b6f1e8ccab3d2af58e0e950f9c12", size = 13002811 },
    { url = "https://files.pythonhosted.org/packages/a5/e7/0c869f9e60d225a77af90d2aefa7a4a4c0e745b149325d1450f0f0ce5399/scikit_learn-1.5.2-cp313-cp313-win_amd64.whl", hash = "sha256:b7b0f9a0b1040830d38c39b91b3a44e1b643f4b36e36567b80b7c6bd2202a27f", size = 10951354 },
]

[[package]]
name = "scipy"
version = "1.14.1"
source = { registry = "https://pypi.org/simple" }
dependencies = [
    { name = "numpy" },
]
sdist = { url = "https://files.pythonhosted.org/packages/62/11/4d44a1f274e002784e4dbdb81e0ea96d2de2d1045b2132d5af62cc31fd28/scipy-1.14.1.tar.gz", hash = "sha256:5a275584e726026a5699459aa72f828a610821006228e841b94275c4a7c08417", size = 58620554 }
wheels = [
    { url = "https://files.pythonhosted.org/packages/b2/ab/070ccfabe870d9f105b04aee1e2860520460ef7ca0213172abfe871463b9/scipy-1.14.1-cp311-cp311-macosx_10_13_x86_64.whl", hash = "sha256:2da0469a4ef0ecd3693761acbdc20f2fdeafb69e6819cc081308cc978153c675", size = 39076999 },
    { url = "https://files.pythonhosted.org/packages/a7/c5/02ac82f9bb8f70818099df7e86c3ad28dae64e1347b421d8e3adf26acab6/scipy-1.14.1-cp311-cp311-macosx_12_0_arm64.whl", hash = "sha256:c0ee987efa6737242745f347835da2cc5bb9f1b42996a4d97d5c7ff7928cb6f2", size = 29894570 },
    { url = "https://files.pythonhosted.org/packages/ed/05/7f03e680cc5249c4f96c9e4e845acde08eb1aee5bc216eff8a089baa4ddb/scipy-1.14.1-cp311-cp311-macosx_14_0_arm64.whl", hash = "sha256:3a1b111fac6baec1c1d92f27e76511c9e7218f1695d61b59e05e0fe04dc59617", size = 23103567 },
    { url = "https://files.pythonhosted.org/packages/5e/fc/9f1413bef53171f379d786aabc104d4abeea48ee84c553a3e3d8c9f96a9c/scipy-1.14.1-cp311-cp311-macosx_14_0_x86_64.whl", hash = "sha256:8475230e55549ab3f207bff11ebfc91c805dc3463ef62eda3ccf593254524ce8", size = 25499102 },
    { url = "https://files.pythonhosted.org/packages/c2/4b/b44bee3c2ddc316b0159b3d87a3d467ef8d7edfd525e6f7364a62cd87d90/scipy-1.14.1-cp311-cp311-manylinux_2_17_aarch64.manylinux2014_aarch64.whl", hash = "sha256:278266012eb69f4a720827bdd2dc54b2271c97d84255b2faaa8f161a158c3b37", size = 35586346 },
    { url = "https://files.pythonhosted.org/packages/93/6b/701776d4bd6bdd9b629c387b5140f006185bd8ddea16788a44434376b98f/scipy-1.14.1-cp311-cp311-manylinux_2_17_x86_64.manylinux2014_x86_64.whl", hash = "sha256:fef8c87f8abfb884dac04e97824b61299880c43f4ce675dd2cbeadd3c9b466d2", size = 41165244 },
    { url = "https://files.pythonhosted.org/packages/06/57/e6aa6f55729a8f245d8a6984f2855696c5992113a5dc789065020f8be753/scipy-1.14.1-cp311-cp311-musllinux_1_2_x86_64.whl", hash = "sha256:b05d43735bb2f07d689f56f7b474788a13ed8adc484a85aa65c0fd931cf9ccd2", size = 42817917 },
    { url = "https://files.pythonhosted.org/packages/ea/c2/5ecadc5fcccefaece775feadcd795060adf5c3b29a883bff0e678cfe89af/scipy-1.14.1-cp311-cp311-win_amd64.whl", hash = "sha256:716e389b694c4bb564b4fc0c51bc84d381735e0d39d3f26ec1af2556ec6aad94", size = 44781033 },
    { url = "https://files.pythonhosted.org/packages/c0/04/2bdacc8ac6387b15db6faa40295f8bd25eccf33f1f13e68a72dc3c60a99e/scipy-1.14.1-cp312-cp312-macosx_10_13_x86_64.whl", hash = "sha256:631f07b3734d34aced009aaf6fedfd0eb3498a97e581c3b1e5f14a04164a456d", size = 39128781 },
    { url = "https://files.pythonhosted.org/packages/c8/53/35b4d41f5fd42f5781dbd0dd6c05d35ba8aa75c84ecddc7d44756cd8da2e/scipy-1.14.1-cp312-cp312-macosx_12_0_arm64.whl", hash = "sha256:af29a935803cc707ab2ed7791c44288a682f9c8107bc00f0eccc4f92c08d6e07", size = 29939542 },
    { url = "https://files.pythonhosted.org/packages/66/67/6ef192e0e4d77b20cc33a01e743b00bc9e68fb83b88e06e636d2619a8767/scipy-1.14.1-cp312-cp312-macosx_14_0_arm64.whl", hash = "sha256:2843f2d527d9eebec9a43e6b406fb7266f3af25a751aa91d62ff416f54170bc5", size = 23148375 },
    { url = "https://files.pythonhosted.org/packages/f6/32/3a6dedd51d68eb7b8e7dc7947d5d841bcb699f1bf4463639554986f4d782/scipy-1.14.1-cp312-cp312-macosx_14_0_x86_64.whl", hash = "sha256:eb58ca0abd96911932f688528977858681a59d61a7ce908ffd355957f7025cfc", size = 25578573 },
    { url = "https://files.pythonhosted.org/packages/f0/5a/efa92a58dc3a2898705f1dc9dbaf390ca7d4fba26d6ab8cfffb0c72f656f/scipy-1.14.1-cp312-cp312-manylinux_2_17_aarch64.manylinux2014_aarch64.whl", hash = "sha256:30ac8812c1d2aab7131a79ba62933a2a76f582d5dbbc695192453dae67ad6310", size = 35319299 },
    { url = "https://files.pythonhosted.org/packages/8e/ee/8a26858ca517e9c64f84b4c7734b89bda8e63bec85c3d2f432d225bb1886/scipy-1.14.1-cp312-cp312-manylinux_2_17_x86_64.manylinux2014_x86_64.whl", hash = "sha256:8f9ea80f2e65bdaa0b7627fb00cbeb2daf163caa015e59b7516395fe3bd1e066", size = 40849331 },
    { url = "https://files.pythonhosted.org/packages/a5/cd/06f72bc9187840f1c99e1a8750aad4216fc7dfdd7df46e6280add14b4822/scipy-1.14.1-cp312-cp312-musllinux_1_2_x86_64.whl", hash = "sha256:edaf02b82cd7639db00dbff629995ef185c8df4c3ffa71a5562a595765a06ce1", size = 42544049 },
    { url = "https://files.pythonhosted.org/packages/aa/7d/43ab67228ef98c6b5dd42ab386eae2d7877036970a0d7e3dd3eb47a0d530/scipy-1.14.1-cp312-cp312-win_amd64.whl", hash = "sha256:2ff38e22128e6c03ff73b6bb0f85f897d2362f8c052e3b8ad00532198fbdae3f", size = 44521212 },
]

[[package]]
name = "seaborn"
version = "0.13.2"
source = { registry = "https://pypi.org/simple" }
dependencies = [
    { name = "matplotlib" },
    { name = "numpy" },
    { name = "pandas" },
]
sdist = { url = "https://files.pythonhosted.org/packages/86/59/a451d7420a77ab0b98f7affa3a1d78a313d2f7281a57afb1a34bae8ab412/seaborn-0.13.2.tar.gz", hash = "sha256:93e60a40988f4d65e9f4885df477e2fdaff6b73a9ded434c1ab356dd57eefff7", size = 1457696 }
wheels = [
    { url = "https://files.pythonhosted.org/packages/83/11/00d3c3dfc25ad54e731d91449895a79e4bf2384dc3ac01809010ba88f6d5/seaborn-0.13.2-py3-none-any.whl", hash = "sha256:636f8336facf092165e27924f223d3c62ca560b1f2bb5dff7ab7fad265361987", size = 294914 },
]

[[package]]
name = "send2trash"
version = "1.8.3"
source = { registry = "https://pypi.org/simple" }
sdist = { url = "https://files.pythonhosted.org/packages/fd/3a/aec9b02217bb79b87bbc1a21bc6abc51e3d5dcf65c30487ac96c0908c722/Send2Trash-1.8.3.tar.gz", hash = "sha256:b18e7a3966d99871aefeb00cfbcfdced55ce4871194810fc71f4aa484b953abf", size = 17394 }
wheels = [
    { url = "https://files.pythonhosted.org/packages/40/b0/4562db6223154aa4e22f939003cb92514c79f3d4dccca3444253fd17f902/Send2Trash-1.8.3-py3-none-any.whl", hash = "sha256:0c31227e0bd08961c7665474a3d1ef7193929fedda4233843689baa056be46c9", size = 18072 },
]

[[package]]
name = "setuptools"
version = "75.1.0"
source = { registry = "https://pypi.org/simple" }
sdist = { url = "https://files.pythonhosted.org/packages/27/b8/f21073fde99492b33ca357876430822e4800cdf522011f18041351dfa74b/setuptools-75.1.0.tar.gz", hash = "sha256:d59a21b17a275fb872a9c3dae73963160ae079f1049ed956880cd7c09b120538", size = 1348057 }
wheels = [
    { url = "https://files.pythonhosted.org/packages/ff/ae/f19306b5a221f6a436d8f2238d5b80925004093fa3edea59835b514d9057/setuptools-75.1.0-py3-none-any.whl", hash = "sha256:35ab7fd3bcd95e6b7fd704e4a1539513edad446c097797f2985e0e4b960772f2", size = 1248506 },
]

[[package]]
name = "shap"
version = "0.46.0"
source = { registry = "https://pypi.org/simple" }
dependencies = [
    { name = "cloudpickle" },
    { name = "numba" },
    { name = "numpy" },
    { name = "packaging" },
    { name = "pandas" },
    { name = "scikit-learn" },
    { name = "scipy" },
    { name = "slicer" },
    { name = "tqdm" },
]
sdist = { url = "https://files.pythonhosted.org/packages/47/46/1b497452be642e19af56044814dfe32ee795805b443378821136729017a0/shap-0.46.0.tar.gz", hash = "sha256:bdaa5b098be5a958348015e940f6fd264339b5db1e651f9898a3117be95b05a0", size = 1214102 }
wheels = [
    { url = "https://files.pythonhosted.org/packages/e5/a1/43bd69f32ddf381a09de18ea94d4b215d5ced3a24ff1a7b7d1a9401b5b85/shap-0.46.0-cp311-cp311-macosx_10_9_x86_64.whl", hash = "sha256:f18217c98f39fd485d541f6aab0b860b3be74b69b21d4faf11959e3fcba765c5", size = 459333 },
    { url = "https://files.pythonhosted.org/packages/5f/9e/dce41d5ec9e79add65faf4381d8d4492247b29daaa6cc7d7fd0298abc1e2/shap-0.46.0-cp311-cp311-macosx_11_0_arm64.whl", hash = "sha256:5bbdae4489577c6fce1cfe2d9d8f3d5b96d69284d29645fe651f78f6e965aeb4", size = 455835 },
    { url = "https://files.pythonhosted.org/packages/06/6a/09e3cb9864118337c0f3c2a0dc5add6b642e9f672665062e186d67ba992d/shap-0.46.0-cp311-cp311-manylinux_2_12_x86_64.manylinux2010_x86_64.manylinux_2_17_x86_64.manylinux2014_x86_64.whl", hash = "sha256:13d36dc58d1e8c010feb4e7da71c77d23626a52d12d16b02869e793b11be4695", size = 540163 },
    { url = "https://files.pythonhosted.org/packages/c3/74/440eacbdf21c1b2e0a5b6962b79d4435e56a88588043d144a16c7785a596/shap-0.46.0-cp311-cp311-manylinux_2_17_aarch64.manylinux2014_aarch64.whl", hash = "sha256:70e06fdfdf53d5fb932c82f4529397552b262e0ccce734f5226fb1e1eab2bc3e", size = 537765 },
    { url = "https://files.pythonhosted.org/packages/08/e6/027ca36efcc8871eda4084bde5e4658a90e84006086186e39588fd03b396/shap-0.46.0-cp311-cp311-musllinux_1_2_x86_64.whl", hash = "sha256:943f0806fa00b4fafb174f172a73d88de2d8600e6d69c2e2bff833f00e6c4c21", size = 1538290 },
    { url = "https://files.pythonhosted.org/packages/82/29/923869e92c74bf07ec2b9a52ad5ac67d4184c873ba33ada7d4584356463a/shap-0.46.0-cp311-cp311-win_amd64.whl", hash = "sha256:c972a2efdc9fc00d543efaa55805eca947b8c418d065962d967824c2d5d295d0", size = 456103 },
    { url = "https://files.pythonhosted.org/packages/05/c5/3c4fe600dd71fd2785d21f86a3e7f1f13de60c9b434052e05ba17598f81e/shap-0.46.0-cp312-cp312-macosx_10_9_x86_64.whl", hash = "sha256:a9cc9be191562bea1a782baff912854d267c6f4831bbf454d8d7bb7df7ddb214", size = 459316 },
    { url = "https://files.pythonhosted.org/packages/4d/1a/c00a1e7a68a4af29f2b40c8a8740dd241cba6cc58cd6ac266956a954a41d/shap-0.46.0-cp312-cp312-macosx_11_0_arm64.whl", hash = "sha256:ab1fecfb43604605be17e26ae12bde4406c451c46b54b980d9570cec03fbc239", size = 455333 },
    { url = "https://files.pythonhosted.org/packages/7f/0a/e3ab0dcddf4db1158fbf0d6c96348ba5f3031275f59088e0e3b7630cdcde/shap-0.46.0-cp312-cp312-manylinux_2_12_x86_64.manylinux2010_x86_64.manylinux_2_17_x86_64.manylinux2014_x86_64.whl", hash = "sha256:b216adf2a17b0e0694f17965ac29354ca8c4f27ac3c66f68bf6fc4cb2aa28207", size = 543894 },
    { url = "https://files.pythonhosted.org/packages/8f/8f/ca077689b76161b51b420031b88948ef92ade55730e85490215222734729/shap-0.46.0-cp312-cp312-manylinux_2_17_aarch64.manylinux2014_aarch64.whl", hash = "sha256:b6e5dc5257b747a784f7a9b3acb64216a9011f01734f3c96b27fe5e15ae5f99f", size = 540735 },
    { url = "https://files.pythonhosted.org/packages/6e/b6/169de0d8971c91decd3dacfd63edeeedfc1bba30bfc6abf8480142aafd48/shap-0.46.0-cp312-cp312-musllinux_1_2_x86_64.whl", hash = "sha256:1230bf973463041dfa15734f290fbf3ab9c6e4e8222339c76f68fc355b940d80", size = 1537953 },
    { url = "https://files.pythonhosted.org/packages/04/58/b2ea558ec8d9ed3728e83dfacb1b920c54a1a1f6feee2632c04676c3c1e9/shap-0.46.0-cp312-cp312-win_amd64.whl", hash = "sha256:0cbbf996537b2a42d3bc7f2a13492988822ee1bfd7220700989408dfb9e1c5ad", size = 456226 },
]

[[package]]
name = "simppl"
version = "1.0.7"
source = { registry = "https://pypi.org/simple" }
dependencies = [
    { name = "colorama" },
    { name = "pytest" },
]
sdist = { url = "https://files.pythonhosted.org/packages/67/cc/e99fff1595ba3b544282fedc3749303979baf9a1531a870abcd02102902f/simppl-1.0.7.tar.gz", hash = "sha256:7c5401e6061c3504d29fc06c9fc130141a983d608a9af8363c8817c773403e8f", size = 13058 }
wheels = [
    { url = "https://files.pythonhosted.org/packages/74/32/3b5aa5a8a8d6311fdbf8ab0de4d52fbbb15ae48fcbf0d555d61542b7f6ee/simppl-1.0.7-py3-none-any.whl", hash = "sha256:c4b940a2b91339b91e1590f4988fc42d3c36048efabb7b82fcbe1dfc186c7bd9", size = 14471 },
]

[[package]]
name = "six"
version = "1.16.0"
source = { registry = "https://pypi.org/simple" }
sdist = { url = "https://files.pythonhosted.org/packages/71/39/171f1c67cd00715f190ba0b100d606d440a28c93c7714febeca8b79af85e/six-1.16.0.tar.gz", hash = "sha256:1e61c37477a1626458e36f7b1d82aa5c9b094fa4802892072e49de9c60c4c926", size = 34041 }
wheels = [
    { url = "https://files.pythonhosted.org/packages/d9/5a/e7c31adbe875f2abbb91bd84cf2dc52d792b5a01506781dbcf25c91daf11/six-1.16.0-py2.py3-none-any.whl", hash = "sha256:8abb2f1d86890a2dfb989f9a77cfcfd3e47c2a354b01111771326f8aa26e0254", size = 11053 },
]

[[package]]
name = "slicer"
version = "0.0.8"
source = { registry = "https://pypi.org/simple" }
sdist = { url = "https://files.pythonhosted.org/packages/d3/f9/b4bce2825b39b57760b361e6131a3dacee3d8951c58cb97ad120abb90317/slicer-0.0.8.tar.gz", hash = "sha256:2e7553af73f0c0c2d355f4afcc3ecf97c6f2156fcf4593955c3f56cf6c4d6eb7", size = 14894 }
wheels = [
    { url = "https://files.pythonhosted.org/packages/63/81/9ef641ff4e12cbcca30e54e72fb0951a2ba195d0cda0ba4100e532d929db/slicer-0.0.8-py3-none-any.whl", hash = "sha256:6c206258543aecd010d497dc2eca9d2805860a0b3758673903456b7df7934dc3", size = 15251 },
]

[[package]]
name = "sniffio"
version = "1.3.1"
source = { registry = "https://pypi.org/simple" }
sdist = { url = "https://files.pythonhosted.org/packages/a2/87/a6771e1546d97e7e041b6ae58d80074f81b7d5121207425c964ddf5cfdbd/sniffio-1.3.1.tar.gz", hash = "sha256:f4324edc670a0f49750a81b895f35c3adb843cca46f0530f79fc1babb23789dc", size = 20372 }
wheels = [
    { url = "https://files.pythonhosted.org/packages/e9/44/75a9c9421471a6c4805dbf2356f7c181a29c1879239abab1ea2cc8f38b40/sniffio-1.3.1-py3-none-any.whl", hash = "sha256:2f6da418d1f1e0fddd844478f41680e794e6051915791a034ff65e5f100525a2", size = 10235 },
]

[[package]]
name = "soupsieve"
version = "2.6"
source = { registry = "https://pypi.org/simple" }
sdist = { url = "https://files.pythonhosted.org/packages/d7/ce/fbaeed4f9fb8b2daa961f90591662df6a86c1abf25c548329a86920aedfb/soupsieve-2.6.tar.gz", hash = "sha256:e2e68417777af359ec65daac1057404a3c8a5455bb8abc36f1a9866ab1a51abb", size = 101569 }
wheels = [
    { url = "https://files.pythonhosted.org/packages/d1/c2/fe97d779f3ef3b15f05c94a2f1e3d21732574ed441687474db9d342a7315/soupsieve-2.6-py3-none-any.whl", hash = "sha256:e72c4ff06e4fb6e4b5a9f0f55fe6e81514581fca1515028625d0f299c602ccc9", size = 36186 },
]

[[package]]
name = "stack-data"
version = "0.6.3"
source = { registry = "https://pypi.org/simple" }
dependencies = [
    { name = "asttokens" },
    { name = "executing" },
    { name = "pure-eval" },
]
sdist = { url = "https://files.pythonhosted.org/packages/28/e3/55dcc2cfbc3ca9c29519eb6884dd1415ecb53b0e934862d3559ddcb7e20b/stack_data-0.6.3.tar.gz", hash = "sha256:836a778de4fec4dcd1dcd89ed8abff8a221f58308462e1c4aa2a3cf30148f0b9", size = 44707 }
wheels = [
    { url = "https://files.pythonhosted.org/packages/f1/7b/ce1eafaf1a76852e2ec9b22edecf1daa58175c090266e9f6c64afcd81d91/stack_data-0.6.3-py3-none-any.whl", hash = "sha256:d5558e0c25a4cb0853cddad3d77da9891a08cb85dd9f9f91b9f8cd66e511e695", size = 24521 },
]

[[package]]
name = "tables"
version = "3.10.1"
source = { registry = "https://pypi.org/simple" }
dependencies = [
    { name = "blosc2" },
    { name = "numexpr" },
    { name = "numpy" },
    { name = "packaging" },
    { name = "py-cpuinfo" },
    { name = "typing-extensions" },
]
sdist = { url = "https://files.pythonhosted.org/packages/0d/5d/96708a84e9fcd29d1f684d56d4c38a23d29b1c934599a072a49f27ccfa71/tables-3.10.1.tar.gz", hash = "sha256:4aa07ac734b9c037baeaf44aec64ec902ad247f57811b59f30c4e31d31f126cf", size = 4762413 }
wheels = [
    { url = "https://files.pythonhosted.org/packages/dc/04/957264eb35e60251830a965e2d02332eb36ed14fbd8345df06981bbf3ece/tables-3.10.1-cp311-cp311-macosx_10_9_x86_64.whl", hash = "sha256:f8917262a2bb3cd79d37e108557e34ec4b365fdcc806e01dd10765a84c65dab6", size = 6790492 },
    { url = "https://files.pythonhosted.org/packages/b2/19/eb7af9d92aaf6766f5fedfce11a97ab03cf39856561c5f562dc0c769a682/tables-3.10.1-cp311-cp311-macosx_11_0_arm64.whl", hash = "sha256:f93f6db623b484bb6606537c2a71e95ee34fae19b0d891867642dd8c7be05af6", size = 5506835 },
    { url = "https://files.pythonhosted.org/packages/b0/8f/897324e1ad543ca439b2c91f04c406f3eeda6e7ff2f43b4cd939f05043e4/tables-3.10.1-cp311-cp311-manylinux_2_17_aarch64.manylinux2014_aarch64.whl", hash = "sha256:01ca51624bca1a87e703d6d6b796368bc3460ff007ea8b1341be03bedd863833", size = 7166960 },
    { url = "https://files.pythonhosted.org/packages/4e/5c/3f21d1135bf60af99ac79a17bbffd333d69763df2197ba04f47dd30bbd4e/tables-3.10.1-cp311-cp311-manylinux_2_17_x86_64.manylinux2014_x86_64.whl", hash = "sha256:9372516c76be3a05a573df63a69ce38315d03b5816d2a1e89c48129ec8b161b0", size = 7568724 },
    { url = "https://files.pythonhosted.org/packages/1f/e3/3ee6b66263902eccadc4e0e23bca7fb480fd190904b7ce0bea4777b5b799/tables-3.10.1-cp311-cp311-win_amd64.whl", hash = "sha256:09190fb504888aeacafb7739c13d5c5a3e87af3d261f4d2f832b1f8407be133a", size = 6312200 },
    { url = "https://files.pythonhosted.org/packages/95/ec/ea6c476e33602c172c797fe8f8ab96d007d964137068276d142b142a28e5/tables-3.10.1-cp312-cp312-macosx_10_9_x86_64.whl", hash = "sha256:a7090af37909e3bf229d5599fa442633e5a93b6082960b01038dc0106e07a8da", size = 6791597 },
    { url = "https://files.pythonhosted.org/packages/74/02/a967a506e9204e3328a8c03f67e6f3c919defc8df11aba83ae5b2abf7b0f/tables-3.10.1-cp312-cp312-macosx_11_0_arm64.whl", hash = "sha256:203ed50c0c5f30f007df7633089b2a567b99856cd25d68f19d91624a8db2e7ad", size = 5474779 },
    { url = "https://files.pythonhosted.org/packages/c3/26/925793f753664ec698b2c6315c818269313db143da38150897cf260405c2/tables-3.10.1-cp312-cp312-manylinux_2_17_aarch64.manylinux2014_aarch64.whl", hash = "sha256:e36ce9f10471c69c1f0b06c6966de762558a35d62592c55df7994a8019adaf0c", size = 7130683 },
    { url = "https://files.pythonhosted.org/packages/d8/79/2b34f22284459e940a84e71dba19b2a34c7cc0ce3cdf685923c50d5b9611/tables-3.10.1-cp312-cp312-manylinux_2_17_x86_64.manylinux2014_x86_64.whl", hash = "sha256:f233e78cc9fa4157ec4c3ef2abf01a731fe7969bc6ed73539e5f4cd3b94c98b2", size = 7531367 },
    { url = "https://files.pythonhosted.org/packages/3d/27/5a23830f611e26dd7ee104096c6bb82e481b16f3f17ccaed3075f8d48312/tables-3.10.1-cp312-cp312-win_amd64.whl", hash = "sha256:34357d2f2f75843a44e6fe54d1f11fc2e35a8fd3cb134df3d3362cff78010adb", size = 6295046 },
]

[[package]]
name = "tenacity"
version = "9.0.0"
source = { registry = "https://pypi.org/simple" }
sdist = { url = "https://files.pythonhosted.org/packages/cd/94/91fccdb4b8110642462e653d5dcb27e7b674742ad68efd146367da7bdb10/tenacity-9.0.0.tar.gz", hash = "sha256:807f37ca97d62aa361264d497b0e31e92b8027044942bfa756160d908320d73b", size = 47421 }
wheels = [
    { url = "https://files.pythonhosted.org/packages/b6/cb/b86984bed139586d01532a587464b5805f12e397594f19f931c4c2fbfa61/tenacity-9.0.0-py3-none-any.whl", hash = "sha256:93de0c98785b27fcf659856aa9f54bfbd399e29969b0621bc7f762bd441b4539", size = 28169 },
]

[[package]]
name = "terminado"
version = "0.18.1"
source = { registry = "https://pypi.org/simple" }
dependencies = [
    { name = "ptyprocess", marker = "os_name != 'nt'" },
    { name = "pywinpty", marker = "os_name == 'nt'" },
    { name = "tornado" },
]
sdist = { url = "https://files.pythonhosted.org/packages/8a/11/965c6fd8e5cc254f1fe142d547387da17a8ebfd75a3455f637c663fb38a0/terminado-0.18.1.tar.gz", hash = "sha256:de09f2c4b85de4765f7714688fff57d3e75bad1f909b589fde880460c753fd2e", size = 32701 }
wheels = [
    { url = "https://files.pythonhosted.org/packages/6a/9e/2064975477fdc887e47ad42157e214526dcad8f317a948dee17e1659a62f/terminado-0.18.1-py3-none-any.whl", hash = "sha256:a4468e1b37bb318f8a86514f65814e1afc977cf29b3992a4500d9dd305dcceb0", size = 14154 },
]

[[package]]
name = "threadpoolctl"
version = "3.5.0"
source = { registry = "https://pypi.org/simple" }
sdist = { url = "https://files.pythonhosted.org/packages/bd/55/b5148dcbf72f5cde221f8bfe3b6a540da7aa1842f6b491ad979a6c8b84af/threadpoolctl-3.5.0.tar.gz", hash = "sha256:082433502dd922bf738de0d8bcc4fdcbf0979ff44c42bd40f5af8a282f6fa107", size = 41936 }
wheels = [
    { url = "https://files.pythonhosted.org/packages/4b/2c/ffbf7a134b9ab11a67b0cf0726453cedd9c5043a4fe7a35d1cefa9a1bcfb/threadpoolctl-3.5.0-py3-none-any.whl", hash = "sha256:56c1e26c150397e58c4926da8eeee87533b1e32bef131bd4bf6a2f45f3185467", size = 18414 },
]

[[package]]
name = "tinycss2"
version = "1.3.0"
source = { registry = "https://pypi.org/simple" }
dependencies = [
    { name = "webencodings" },
]
sdist = { url = "https://files.pythonhosted.org/packages/44/6f/38d2335a2b70b9982d112bb177e3dbe169746423e33f718bf5e9c7b3ddd3/tinycss2-1.3.0.tar.gz", hash = "sha256:152f9acabd296a8375fbca5b84c961ff95971fcfc32e79550c8df8e29118c54d", size = 67360 }
wheels = [
    { url = "https://files.pythonhosted.org/packages/2c/4d/0db5b8a613d2a59bbc29bc5bb44a2f8070eb9ceab11c50d477502a8a0092/tinycss2-1.3.0-py3-none-any.whl", hash = "sha256:54a8dbdffb334d536851be0226030e9505965bb2f30f21a4a82c55fb2a80fae7", size = 22532 },
]

[[package]]
name = "tornado"
version = "6.4.1"
source = { registry = "https://pypi.org/simple" }
sdist = { url = "https://files.pythonhosted.org/packages/ee/66/398ac7167f1c7835406888a386f6d0d26ee5dbf197d8a571300be57662d3/tornado-6.4.1.tar.gz", hash = "sha256:92d3ab53183d8c50f8204a51e6f91d18a15d5ef261e84d452800d4ff6fc504e9", size = 500623 }
wheels = [
    { url = "https://files.pythonhosted.org/packages/00/d9/c33be3c1a7564f7d42d87a8d186371a75fd142097076767a5c27da941fef/tornado-6.4.1-cp38-abi3-macosx_10_9_universal2.whl", hash = "sha256:163b0aafc8e23d8cdc3c9dfb24c5368af84a81e3364745ccb4427669bf84aec8", size = 435924 },
    { url = "https://files.pythonhosted.org/packages/2e/0f/721e113a2fac2f1d7d124b3279a1da4c77622e104084f56119875019ffab/tornado-6.4.1-cp38-abi3-macosx_10_9_x86_64.whl", hash = "sha256:6d5ce3437e18a2b66fbadb183c1d3364fb03f2be71299e7d10dbeeb69f4b2a14", size = 433883 },
    { url = "https://files.pythonhosted.org/packages/13/cf/786b8f1e6fe1c7c675e79657448178ad65e41c1c9765ef82e7f6f765c4c5/tornado-6.4.1-cp38-abi3-manylinux_2_17_aarch64.manylinux2014_aarch64.whl", hash = "sha256:e2e20b9113cd7293f164dc46fffb13535266e713cdb87bd2d15ddb336e96cfc4", size = 437224 },
    { url = "https://files.pythonhosted.org/packages/e4/8e/a6ce4b8d5935558828b0f30f3afcb2d980566718837b3365d98e34f6067e/tornado-6.4.1-cp38-abi3-manylinux_2_5_i686.manylinux1_i686.manylinux_2_17_i686.manylinux2014_i686.whl", hash = "sha256:8ae50a504a740365267b2a8d1a90c9fbc86b780a39170feca9bcc1787ff80842", size = 436597 },
    { url = "https://files.pythonhosted.org/packages/22/d4/54f9d12668b58336bd30defe0307e6c61589a3e687b05c366f804b7faaf0/tornado-6.4.1-cp38-abi3-manylinux_2_5_x86_64.manylinux1_x86_64.manylinux_2_17_x86_64.manylinux2014_x86_64.whl", hash = "sha256:613bf4ddf5c7a95509218b149b555621497a6cc0d46ac341b30bd9ec19eac7f3", size = 436797 },
    { url = "https://files.pythonhosted.org/packages/cf/3f/2c792e7afa7dd8b24fad7a2ed3c2f24a5ec5110c7b43a64cb6095cc106b8/tornado-6.4.1-cp38-abi3-musllinux_1_2_aarch64.whl", hash = "sha256:25486eb223babe3eed4b8aecbac33b37e3dd6d776bc730ca14e1bf93888b979f", size = 437516 },
    { url = "https://files.pythonhosted.org/packages/71/63/c8fc62745e669ac9009044b889fc531b6f88ac0f5f183cac79eaa950bb23/tornado-6.4.1-cp38-abi3-musllinux_1_2_i686.whl", hash = "sha256:454db8a7ecfcf2ff6042dde58404164d969b6f5d58b926da15e6b23817950fc4", size = 436958 },
    { url = "https://files.pythonhosted.org/packages/94/d4/f8ac1f5bd22c15fad3b527e025ce219bd526acdbd903f52053df2baecc8b/tornado-6.4.1-cp38-abi3-musllinux_1_2_x86_64.whl", hash = "sha256:a02a08cc7a9314b006f653ce40483b9b3c12cda222d6a46d4ac63bb6c9057698", size = 436882 },
    { url = "https://files.pythonhosted.org/packages/4b/3e/a8124c21cc0bbf144d7903d2a0cadab15cadaf683fa39a0f92bc567f0d4d/tornado-6.4.1-cp38-abi3-win32.whl", hash = "sha256:d9a566c40b89757c9aa8e6f032bcdb8ca8795d7c1a9762910c722b1635c9de4d", size = 438092 },
    { url = "https://files.pythonhosted.org/packages/d9/2f/3f2f05e84a7aff787a96d5fb06821323feb370fe0baed4db6ea7b1088f32/tornado-6.4.1-cp38-abi3-win_amd64.whl", hash = "sha256:b24b8982ed444378d7f21d563f4180a2de31ced9d8d84443907a0a64da2072e7", size = 438532 },
]

[[package]]
name = "tqdm"
version = "4.66.5"
source = { registry = "https://pypi.org/simple" }
dependencies = [
    { name = "colorama", marker = "platform_system == 'Windows'" },
]
sdist = { url = "https://files.pythonhosted.org/packages/58/83/6ba9844a41128c62e810fddddd72473201f3eacde02046066142a2d96cc5/tqdm-4.66.5.tar.gz", hash = "sha256:e1020aef2e5096702d8a025ac7d16b1577279c9d63f8375b63083e9a5f0fcbad", size = 169504 }
wheels = [
    { url = "https://files.pythonhosted.org/packages/48/5d/acf5905c36149bbaec41ccf7f2b68814647347b72075ac0b1fe3022fdc73/tqdm-4.66.5-py3-none-any.whl", hash = "sha256:90279a3770753eafc9194a0364852159802111925aa30eb3f9d85b0e805ac7cd", size = 78351 },
]

[[package]]
name = "traitlets"
version = "5.14.3"
source = { registry = "https://pypi.org/simple" }
sdist = { url = "https://files.pythonhosted.org/packages/eb/79/72064e6a701c2183016abbbfedaba506d81e30e232a68c9f0d6f6fcd1574/traitlets-5.14.3.tar.gz", hash = "sha256:9ed0579d3502c94b4b3732ac120375cda96f923114522847de4b3bb98b96b6b7", size = 161621 }
wheels = [
    { url = "https://files.pythonhosted.org/packages/00/c0/8f5d070730d7836adc9c9b6408dec68c6ced86b304a9b26a14df072a6e8c/traitlets-5.14.3-py3-none-any.whl", hash = "sha256:b74e89e397b1ed28cc831db7aea759ba6640cb3de13090ca145426688ff1ac4f", size = 85359 },
]

[[package]]
name = "types-awscrt"
version = "0.22.0"
source = { registry = "https://pypi.org/simple" }
sdist = { url = "https://files.pythonhosted.org/packages/82/52/6f0018663d3528501e1c29cda936d67921dac66325ffe473d4376bdcf4cb/types_awscrt-0.22.0.tar.gz", hash = "sha256:67a660c90bad360c339f6a79310cc17094d12472042c7ca5a41450aaf5fc9a54", size = 14959 }
wheels = [
    { url = "https://files.pythonhosted.org/packages/c8/66/dbe4a3fad2a058c0d536e4b62761519312f5662b902d741e38b305bad687/types_awscrt-0.22.0-py3-none-any.whl", hash = "sha256:b2c196bbd3226bab42d80fae13c34548de9ddc195f5a366d79c15d18e5897aa9", size = 18405 },
]

[[package]]
name = "types-python-dateutil"
version = "2.9.0.20240906"
source = { registry = "https://pypi.org/simple" }
sdist = { url = "https://files.pythonhosted.org/packages/3e/d9/9c9ec2d870af7aa9b722ce4fd5890bb55b1d18898df7f1d069cab194bb2a/types-python-dateutil-2.9.0.20240906.tar.gz", hash = "sha256:9706c3b68284c25adffc47319ecc7947e5bb86b3773f843c73906fd598bc176e", size = 9169 }
wheels = [
    { url = "https://files.pythonhosted.org/packages/aa/4c/5c684b333135a6fb085bb5a5bdfd962937f80bec06745a88fd551e29f4d9/types_python_dateutil-2.9.0.20240906-py3-none-any.whl", hash = "sha256:27c8cc2d058ccb14946eebcaaa503088f4f6dbc4fb6093d3d456a49aef2753f6", size = 9693 },
]

[[package]]
name = "types-s3transfer"
version = "0.10.3"
source = { registry = "https://pypi.org/simple" }
sdist = { url = "https://files.pythonhosted.org/packages/41/60/3e58d63d1aea14a1c86eb89d717b1e2a3fcf1cc6bd1ae9dd21ab0ba14e8d/types_s3transfer-0.10.3.tar.gz", hash = "sha256:f761b2876ac4c208e6c6b75cdf5f6939009768be9950c545b11b0225e7703ee7", size = 13837 }
wheels = [
    { url = "https://files.pythonhosted.org/packages/a4/15/983b535b1f76db52f3b428ef079aa3013c71a8b7aaab98edee4a1b2ab647/types_s3transfer-0.10.3-py3-none-any.whl", hash = "sha256:d34c5a82f531af95bb550927136ff5b737a1ed3087f90a59d545591dfde5b4cc", size = 18740 },
]

[[package]]
name = "typing-extensions"
version = "4.12.2"
source = { registry = "https://pypi.org/simple" }
sdist = { url = "https://files.pythonhosted.org/packages/df/db/f35a00659bc03fec321ba8bce9420de607a1d37f8342eee1863174c69557/typing_extensions-4.12.2.tar.gz", hash = "sha256:1a7ead55c7e559dd4dee8856e3a88b41225abfe1ce8df57b7c13915fe121ffb8", size = 85321 }
wheels = [
    { url = "https://files.pythonhosted.org/packages/26/9f/ad63fc0248c5379346306f8668cda6e2e2e9c95e01216d2b8ffd9ff037d0/typing_extensions-4.12.2-py3-none-any.whl", hash = "sha256:04e5ca0351e0f3f85c6853954072df659d0d13fac324d0072316b67d7794700d", size = 37438 },
]

[[package]]
name = "tzdata"
version = "2024.2"
source = { registry = "https://pypi.org/simple" }
sdist = { url = "https://files.pythonhosted.org/packages/e1/34/943888654477a574a86a98e9896bae89c7aa15078ec29f490fef2f1e5384/tzdata-2024.2.tar.gz", hash = "sha256:7d85cc416e9382e69095b7bdf4afd9e3880418a2413feec7069d533d6b4e31cc", size = 193282 }
wheels = [
    { url = "https://files.pythonhosted.org/packages/a6/ab/7e5f53c3b9d14972843a647d8d7a853969a58aecc7559cb3267302c94774/tzdata-2024.2-py2.py3-none-any.whl", hash = "sha256:a48093786cdcde33cad18c2555e8532f34422074448fbc874186f0abd79565cd", size = 346586 },
]

[[package]]
name = "ugbio-cnv"
<<<<<<< HEAD
version = "1.2.1.post0.dev40"
=======
version = "1.3.0.post0"
>>>>>>> a937f020
source = { editable = "src/cnv" }
dependencies = [
    { name = "seaborn" },
    { name = "ugbio-core" },
]

[package.metadata]
requires-dist = [
    { name = "seaborn", specifier = ">=0.13.2" },
    { name = "ugbio-core", editable = "src/core" },
]

[[package]]
name = "ugbio-core"
<<<<<<< HEAD
version = "1.2.1.post0.dev40"
=======
version = "1.3.0.post0"
>>>>>>> a937f020
source = { editable = "src/core" }
dependencies = [
    { name = "h5py" },
    { name = "matplotlib" },
    { name = "numpy" },
    { name = "pandas" },
    { name = "pyfaidx" },
    { name = "pysam" },
    { name = "simppl" },
    { name = "tables" },
]

[package.optional-dependencies]
variantannotation = [
    { name = "bgzip" },
    { name = "pybigwig" },
    { name = "scipy" },
    { name = "tqdm" },
]

[package.metadata]
requires-dist = [
    { name = "bgzip", marker = "extra == 'variantannotation'", specifier = ">=0.5.0" },
    { name = "h5py", specifier = ">=3.11.0" },
    { name = "matplotlib", specifier = ">=3.7.1" },
    { name = "numpy", specifier = ">=1.26.4,<2.0.0" },
    { name = "pandas", specifier = ">=2.2.2" },
    { name = "pybigwig", marker = "extra == 'variantannotation'", specifier = ">=0.3.18" },
    { name = "pyfaidx", specifier = ">=0.8.1" },
    { name = "pysam", specifier = ">=0.22.1" },
    { name = "scipy", marker = "extra == 'variantannotation'", specifier = ">=1.14.0" },
    { name = "simppl", specifier = ">=1.0.7" },
    { name = "tables", specifier = ">=3.10.1" },
    { name = "tqdm", marker = "extra == 'variantannotation'", specifier = ">=4.66.4" },
]

[[package]]
name = "ugbio-featuremap"
<<<<<<< HEAD
version = "1.2.1.post0.dev40"
=======
version = "1.3.0.post0"
>>>>>>> a937f020
source = { editable = "src/featuremap" }
dependencies = [
    { name = "seaborn" },
    { name = "ugbio-core", extra = ["variantannotation"] },
    { name = "ugbio-ppmseq" },
]

[package.metadata]
requires-dist = [
    { name = "seaborn", specifier = ">=0.13.2" },
    { name = "ugbio-core", extras = ["variantannotation"], editable = "src/core" },
    { name = "ugbio-ppmseq", editable = "src/ppmseq" },
]

[[package]]
name = "ugbio-mrd"
<<<<<<< HEAD
version = "1.2.1.post0.dev40"
=======
version = "1.3.0.post0"
>>>>>>> a937f020
source = { editable = "src/mrd" }
dependencies = [
    { name = "ugbio-core", extra = ["variantannotation"] },
    { name = "ugbio-featuremap" },
    { name = "ugbio-ppmseq" },
]

[package.metadata]
requires-dist = [
    { name = "ugbio-core", extras = ["variantannotation"], editable = "src/core" },
    { name = "ugbio-featuremap", editable = "src/featuremap" },
    { name = "ugbio-ppmseq", editable = "src/ppmseq" },
]

[[package]]
name = "ugbio-omics"
version = "1.2.1.post0.dev40"
source = { editable = "src/omics" }
dependencies = [
    { name = "amazon-omics-tools" },
    { name = "google-cloud-storage" },
    { name = "plotly" },
]

[package.dev-dependencies]
dev = [
    { name = "pytest" },
]

[package.metadata]
requires-dist = [
    { name = "amazon-omics-tools", specifier = ">=0.5.0" },
    { name = "google-cloud-storage", specifier = ">=2.18.2" },
    { name = "plotly", specifier = ">=5.23.0" },
]

[package.metadata.requires-dev]
dev = [{ name = "pytest", specifier = ">=8.3.3" }]

[[package]]
name = "ugbio-ppmseq"
<<<<<<< HEAD
version = "1.2.1.post0.dev40"
=======
version = "1.3.0.post0"
>>>>>>> a937f020
source = { editable = "src/ppmseq" }
dependencies = [
    { name = "fastparquet" },
    { name = "jupyter" },
    { name = "papermill" },
    { name = "pyarrow" },
    { name = "seaborn" },
    { name = "ugbio-core", extra = ["variantannotation"] },
]

[package.metadata]
requires-dist = [
    { name = "fastparquet", specifier = ">=2024.5.0" },
    { name = "jupyter", specifier = ">=1.1.1" },
    { name = "papermill", specifier = ">=2.6.0" },
    { name = "pyarrow", specifier = ">=17.0.0" },
    { name = "seaborn", specifier = ">=0.13.2" },
    { name = "ugbio-core", extras = ["variantannotation"], editable = "src/core" },
]

[[package]]
name = "ugbio-single-cell"
<<<<<<< HEAD
version = "1.2.1.post0.dev40"
=======
version = "1.3.0.post0"
>>>>>>> a937f020
source = { editable = "src/single_cell" }
dependencies = [
    { name = "bio" },
    { name = "ipykernel" },
    { name = "matplotlib" },
    { name = "nbconvert" },
    { name = "nbformat" },
    { name = "numpy" },
    { name = "pandas", extra = ["hdf5"] },
    { name = "papermill" },
    { name = "seaborn" },
    { name = "ugbio-core" },
]

[package.metadata]
requires-dist = [
    { name = "bio", specifier = ">=1.7.1" },
    { name = "ipykernel", specifier = ">=6.29.5" },
    { name = "matplotlib", specifier = ">=3.9.1" },
    { name = "nbconvert", specifier = ">=7.16.4" },
    { name = "nbformat", specifier = ">=5.10.4" },
    { name = "numpy", specifier = "<2.0.0" },
    { name = "pandas", extras = ["hdf5"], specifier = ">=2.2.2" },
    { name = "papermill", specifier = ">=2.6.0" },
    { name = "seaborn", specifier = ">=0.13.2" },
    { name = "ugbio-core", editable = "src/core" },
]

[[package]]
name = "ugbio-srsnv"
<<<<<<< HEAD
version = "1.2.1.post0.dev40"
=======
version = "1.3.0.post0"
>>>>>>> a937f020
source = { editable = "src/srsnv" }
dependencies = [
    { name = "joblib" },
    { name = "numba" },
    { name = "scikit-learn" },
    { name = "scipy" },
    { name = "seaborn" },
    { name = "shap" },
    { name = "ugbio-core", extra = ["variantannotation"] },
    { name = "ugbio-featuremap" },
    { name = "ugbio-ppmseq" },
    { name = "xgboost" },
]

[package.metadata]
requires-dist = [
    { name = "joblib", specifier = ">=1.4.2" },
    { name = "numba", specifier = ">=0.60.0" },
    { name = "scikit-learn", specifier = ">=1.5.1" },
    { name = "scipy", specifier = ">=1.14.0" },
    { name = "seaborn", specifier = ">=0.13.2" },
    { name = "shap", specifier = ">=0.46.0" },
    { name = "ugbio-core", extras = ["variantannotation"], editable = "src/core" },
    { name = "ugbio-featuremap", editable = "src/featuremap" },
    { name = "ugbio-ppmseq", editable = "src/ppmseq" },
    { name = "xgboost", specifier = ">=2.0.3" },
]

[[package]]
name = "ugbio-utils"
<<<<<<< HEAD
version = "1.2.1.post0.dev40"
=======
version = "1.3.0.post0"
>>>>>>> a937f020
source = { virtual = "." }

[package.dev-dependencies]
dev = [
    { name = "pytest" },
]

[package.metadata]

[package.metadata.requires-dev]
dev = [{ name = "pytest", specifier = ">=8.3.3" }]

[[package]]
name = "uri-template"
version = "1.3.0"
source = { registry = "https://pypi.org/simple" }
sdist = { url = "https://files.pythonhosted.org/packages/31/c7/0336f2bd0bcbada6ccef7aaa25e443c118a704f828a0620c6fa0207c1b64/uri-template-1.3.0.tar.gz", hash = "sha256:0e00f8eb65e18c7de20d595a14336e9f337ead580c70934141624b6d1ffdacc7", size = 21678 }
wheels = [
    { url = "https://files.pythonhosted.org/packages/e7/00/3fca040d7cf8a32776d3d81a00c8ee7457e00f80c649f1e4a863c8321ae9/uri_template-1.3.0-py3-none-any.whl", hash = "sha256:a44a133ea12d44a0c0f06d7d42a52d71282e77e2f937d8abd5655b8d56fc1363", size = 11140 },
]

[[package]]
name = "urllib3"
version = "2.2.3"
source = { registry = "https://pypi.org/simple" }
sdist = { url = "https://files.pythonhosted.org/packages/ed/63/22ba4ebfe7430b76388e7cd448d5478814d3032121827c12a2cc287e2260/urllib3-2.2.3.tar.gz", hash = "sha256:e7d814a81dad81e6caf2ec9fdedb284ecc9c73076b62654547cc64ccdcae26e9", size = 300677 }
wheels = [
    { url = "https://files.pythonhosted.org/packages/ce/d9/5f4c13cecde62396b0d3fe530a50ccea91e7dfc1ccf0e09c228841bb5ba8/urllib3-2.2.3-py3-none-any.whl", hash = "sha256:ca899ca043dcb1bafa3e262d73aa25c465bfb49e0bd9dd5d59f1d0acba2f8fac", size = 126338 },
]

[[package]]
name = "wcwidth"
version = "0.2.13"
source = { registry = "https://pypi.org/simple" }
sdist = { url = "https://files.pythonhosted.org/packages/6c/63/53559446a878410fc5a5974feb13d31d78d752eb18aeba59c7fef1af7598/wcwidth-0.2.13.tar.gz", hash = "sha256:72ea0c06399eb286d978fdedb6923a9eb47e1c486ce63e9b4e64fc18303972b5", size = 101301 }
wheels = [
    { url = "https://files.pythonhosted.org/packages/fd/84/fd2ba7aafacbad3c4201d395674fc6348826569da3c0937e75505ead3528/wcwidth-0.2.13-py2.py3-none-any.whl", hash = "sha256:3da69048e4540d84af32131829ff948f1e022c1c6bdb8d6102117aac784f6859", size = 34166 },
]

[[package]]
name = "webcolors"
version = "24.8.0"
source = { registry = "https://pypi.org/simple" }
sdist = { url = "https://files.pythonhosted.org/packages/fe/f8/53150a5bda7e042840b14f0236e1c0a4819d403658e3d453237983addfac/webcolors-24.8.0.tar.gz", hash = "sha256:08b07af286a01bcd30d583a7acadf629583d1f79bfef27dd2c2c5c263817277d", size = 42392 }
wheels = [
    { url = "https://files.pythonhosted.org/packages/f0/33/12020ba99beaff91682b28dc0bbf0345bbc3244a4afbae7644e4fa348f23/webcolors-24.8.0-py3-none-any.whl", hash = "sha256:fc4c3b59358ada164552084a8ebee637c221e4059267d0f8325b3b560f6c7f0a", size = 15027 },
]

[[package]]
name = "webencodings"
version = "0.5.1"
source = { registry = "https://pypi.org/simple" }
sdist = { url = "https://files.pythonhosted.org/packages/0b/02/ae6ceac1baeda530866a85075641cec12989bd8d31af6d5ab4a3e8c92f47/webencodings-0.5.1.tar.gz", hash = "sha256:b36a1c245f2d304965eb4e0a82848379241dc04b865afcc4aab16748587e1923", size = 9721 }
wheels = [
    { url = "https://files.pythonhosted.org/packages/f4/24/2a3e3df732393fed8b3ebf2ec078f05546de641fe1b667ee316ec1dcf3b7/webencodings-0.5.1-py2.py3-none-any.whl", hash = "sha256:a0af1213f3c2226497a97e2b3aa01a7e4bee4f403f95be16fc9acd2947514a78", size = 11774 },
]

[[package]]
name = "websocket-client"
version = "1.8.0"
source = { registry = "https://pypi.org/simple" }
sdist = { url = "https://files.pythonhosted.org/packages/e6/30/fba0d96b4b5fbf5948ed3f4681f7da2f9f64512e1d303f94b4cc174c24a5/websocket_client-1.8.0.tar.gz", hash = "sha256:3239df9f44da632f96012472805d40a23281a991027ce11d2f45a6f24ac4c3da", size = 54648 }
wheels = [
    { url = "https://files.pythonhosted.org/packages/5a/84/44687a29792a70e111c5c477230a72c4b957d88d16141199bf9acb7537a3/websocket_client-1.8.0-py3-none-any.whl", hash = "sha256:17b44cc997f5c498e809b22cdf2d9c7a9e71c02c8cc2b6c56e7c2d1239bfa526", size = 58826 },
]

[[package]]
name = "widgetsnbextension"
version = "4.0.13"
source = { registry = "https://pypi.org/simple" }
sdist = { url = "https://files.pythonhosted.org/packages/56/fc/238c424fd7f4ebb25f8b1da9a934a3ad7c848286732ae04263661eb0fc03/widgetsnbextension-4.0.13.tar.gz", hash = "sha256:ffcb67bc9febd10234a362795f643927f4e0c05d9342c727b65d2384f8feacb6", size = 1164730 }
wheels = [
    { url = "https://files.pythonhosted.org/packages/21/02/88b65cc394961a60c43c70517066b6b679738caf78506a5da7b88ffcb643/widgetsnbextension-4.0.13-py3-none-any.whl", hash = "sha256:74b2692e8500525cc38c2b877236ba51d34541e6385eeed5aec15a70f88a6c71", size = 2335872 },
]

[[package]]
name = "xgboost"
version = "2.1.1"
source = { registry = "https://pypi.org/simple" }
dependencies = [
    { name = "numpy" },
    { name = "nvidia-nccl-cu12", marker = "platform_machine != 'aarch64' and platform_system == 'Linux'" },
    { name = "scipy" },
]
sdist = { url = "https://files.pythonhosted.org/packages/fa/34/61667c6b7f997dd7018b095562c718b41f9d1ece9b42047438a0ad12c4f5/xgboost-2.1.1.tar.gz", hash = "sha256:4b1729837f9f1ba88a32ef1be3f8efb860fee6454a68719b196dc88032c23d97", size = 1089959 }
wheels = [
    { url = "https://files.pythonhosted.org/packages/c4/41/f0980f72531ab8e1fdbeb2643c32f6bcc7e8777fa49e362f94d728887a58/xgboost-2.1.1-py3-none-macosx_10_15_x86_64.macosx_11_0_x86_64.macosx_12_0_x86_64.whl", hash = "sha256:4163ab55118628f605cfccf950e2d667150640f6fc746bb5a173bddfd935950f", size = 2139617 },
    { url = "https://files.pythonhosted.org/packages/99/a1/5219921a9bcb5388623f81908ff43d606aec2e512e0c02f6eb49f3b3caa8/xgboost-2.1.1-py3-none-macosx_12_0_arm64.whl", hash = "sha256:40d1f647022f497c1b0f69073765baf50ff5802ca77c6bb1aca55a6bc65df00d", size = 1938081 },
    { url = "https://files.pythonhosted.org/packages/85/57/15b518d07abf1b264e3c8a788099173fa791dbca6884b121948527c2a946/xgboost-2.1.1-py3-none-manylinux2014_aarch64.whl", hash = "sha256:4c534818aa08ab327ac2239ef211ef78db65a8573d069bc9898f824830fa2308", size = 4439859 },
    { url = "https://files.pythonhosted.org/packages/ac/91/fdbd611bfa9a2c91001ccbbc32b3717d370551a98d083fd0a0bbfcb4b537/xgboost-2.1.1-py3-none-manylinux2014_x86_64.whl", hash = "sha256:deef471e8d353afa99e5cc0e2af7d99ace7013f40684fcf3eed9124de033265d", size = 4529417 },
    { url = "https://files.pythonhosted.org/packages/65/8e/3971d9b26dbf419a62d77f7b577281f950d6d8d0defdab0c4b61bb02c4ae/xgboost-2.1.1-py3-none-manylinux_2_28_aarch64.whl", hash = "sha256:8f3246a6d839dceb4553d3e5ea64ed718f9c692f072ee8275eeb895b58e283e6", size = 4200376 },
    { url = "https://files.pythonhosted.org/packages/20/2f/2ccc91db71096cdb8c5174948db738075d7e38cfece0815500336f6e4ca8/xgboost-2.1.1-py3-none-manylinux_2_28_x86_64.whl", hash = "sha256:6475ca35dede1f87d1dc485b362caba08f69f6020f4440e97b167676a533850e", size = 153883159 },
    { url = "https://files.pythonhosted.org/packages/e2/7b/8c1b410cd0604cee9a167a19f7e1746f5b92ae7d02ad574ab560b73c5a48/xgboost-2.1.1-py3-none-win_amd64.whl", hash = "sha256:fcf8413f3c621e97fdaaa45abb7ae808319c88eff5447328eff14c419c7c6ae0", size = 124902746 },
]

[[package]]
name = "xyzservices"
version = "2024.9.0"
source = { registry = "https://pypi.org/simple" }
sdist = { url = "https://files.pythonhosted.org/packages/a0/16/ae87cbd2d6bfc40a419077521c35aadf5121725b7bee3d7c51b56f50958b/xyzservices-2024.9.0.tar.gz", hash = "sha256:68fb8353c9dbba4f1ff6c0f2e5e4e596bb9e1db7f94f4f7dfbcb26e25aa66fde", size = 1131900 }
wheels = [
    { url = "https://files.pythonhosted.org/packages/4c/d3/e07ce413d16ef64e885bea37551eac4c5ca3ddd440933f9c94594273d0d9/xyzservices-2024.9.0-py3-none-any.whl", hash = "sha256:776ae82b78d6e5ca63dd6a94abb054df8130887a4a308473b54a6bd364de8644", size = 85130 },
]

[[package]]
name = "yarl"
version = "1.15.1"
source = { registry = "https://pypi.org/simple" }
dependencies = [
    { name = "idna", marker = "python_full_version >= '3.12'" },
    { name = "multidict", marker = "python_full_version >= '3.12'" },
    { name = "propcache", marker = "python_full_version >= '3.12'" },
]
sdist = { url = "https://files.pythonhosted.org/packages/ed/21/75ded903445bf9201f10c7c361b0776a67c7284ad5ef38af62fd38cc32c3/yarl-1.15.1.tar.gz", hash = "sha256:02e1c9e36528de270c22c06aac6a5a1de8cc870fafefb5e90e5b35cb8985d0b2", size = 168422 }
wheels = [
    { url = "https://files.pythonhosted.org/packages/01/82/27f8d5c00b99c6bf9eda070b7b494f5e9110ccf2ce22761f5311ff17e7ed/yarl-1.15.1-cp311-cp311-macosx_10_9_universal2.whl", hash = "sha256:dfeba6be776409230aebf12bd01539097459886c925ae20fac2c3b736ba0284a", size = 136201 },
    { url = "https://files.pythonhosted.org/packages/2e/5e/73521d6f19278b34dd9d4cae1677cd1ddcedafb7a45c79614f3fd7e6e888/yarl-1.15.1-cp311-cp311-macosx_10_9_x86_64.whl", hash = "sha256:2aa01bb3f91a64aa1d42db9b704674f6ed7c19d2a296f1e3bd25ade9e97dbeb9", size = 88319 },
    { url = "https://files.pythonhosted.org/packages/24/40/94ffa424c3aded8bad5a32bb195d380a5ae6bc659c7e0424923147efbf8d/yarl-1.15.1-cp311-cp311-macosx_11_0_arm64.whl", hash = "sha256:8ecf1511b7db6a09681765c70952503418468deff5d8c34100f44c8318755836", size = 86317 },
    { url = "https://files.pythonhosted.org/packages/95/f5/5d9e347d0939d8bce02ebe482cbaec24261acc6cab3669db73743f82860e/yarl-1.15.1-cp311-cp311-manylinux_2_17_aarch64.manylinux2014_aarch64.whl", hash = "sha256:03344b592468257494a253b35f7b67c243397286dd0ae6be03af35eb34333139", size = 333780 },
    { url = "https://files.pythonhosted.org/packages/d1/ee/6d53778b3cc4a596a6d927645651e6eb3b2cbe0718bd22e851bbc23189b2/yarl-1.15.1-cp311-cp311-manylinux_2_17_ppc64le.manylinux2014_ppc64le.whl", hash = "sha256:8dda10d4525517e32dc33c5fe98c5b877b9807ce0ecd8acef93c09f1406b4fe4", size = 347078 },
    { url = "https://files.pythonhosted.org/packages/cc/83/6518cfd9b8171152f948d15fcffeb663fee16e5a3eee72169094dd0204dd/yarl-1.15.1-cp311-cp311-manylinux_2_17_s390x.manylinux2014_s390x.whl", hash = "sha256:889993b2bc2f04308d4ebe12424fecccc22062aa06c61771d3e9302527a0bdec", size = 344529 },
    { url = "https://files.pythonhosted.org/packages/db/48/fb0eb8255cc4ca422ac356f0a7a2de474c63ea76109e9752b122c49ae447/yarl-1.15.1-cp311-cp311-manylinux_2_17_x86_64.manylinux2014_x86_64.whl", hash = "sha256:027bbf2e616ed072ee5f9344240c8d908c3c5a8c30cea31e8fa9899b42a6a51b", size = 336860 },
    { url = "https://files.pythonhosted.org/packages/25/2f/19261a43ac91d3395066508d2c5a5bea61f2e5ec3a692047ec940cf032a9/yarl-1.15.1-cp311-cp311-manylinux_2_5_i686.manylinux1_i686.manylinux_2_17_i686.manylinux2014_i686.whl", hash = "sha256:3044230cd78f236f6b9c6e06cb7d618dd1cffebfb97600fb98e0a562f0f456ef", size = 325975 },
    { url = "https://files.pythonhosted.org/packages/eb/8f/6038cf2e38eae62d3f50a5591cf42a53e4fddcc758a1af84dd16486b01c6/yarl-1.15.1-cp311-cp311-musllinux_1_2_aarch64.whl", hash = "sha256:e5b1e400252498d3de94b19197039422539c62f081c21f3b785e184cdd041a85", size = 335922 },
    { url = "https://files.pythonhosted.org/packages/ac/19/67a5d8067b3bf84203a03e015c518ed3fe759fb3b66df7a217324de6bcc9/yarl-1.15.1-cp311-cp311-musllinux_1_2_armv7l.whl", hash = "sha256:c1b1dc71d6b4d6ab785e1f7a916960eb094be6300bc92e515d7a04709b2fad6b", size = 330096 },
    { url = "https://files.pythonhosted.org/packages/f9/77/c2ce7bf2e5b393caf0fa5a13091f22408db89b3c98168ffee88ffe3d306b/yarl-1.15.1-cp311-cp311-musllinux_1_2_i686.whl", hash = "sha256:1a6e972ee42b2c868985db62dd592629594c47279579372a64d7666b6d14683d", size = 334696 },
    { url = "https://files.pythonhosted.org/packages/fe/e0/b82f9ef3e374ac8a5ae30b18d6e18fc71c82e0e99ecd9c26e46f9b0d79e1/yarl-1.15.1-cp311-cp311-musllinux_1_2_ppc64le.whl", hash = "sha256:6ce6768a192aa3af22a9b58d1b07226e9313b3e6e179bdb8de215d99a6baef86", size = 355738 },
    { url = "https://files.pythonhosted.org/packages/3c/f3/3ae0000a5bd5503c56beee2f49b05227b9f56af59de44f26901952188c14/yarl-1.15.1-cp311-cp311-musllinux_1_2_s390x.whl", hash = "sha256:45d986f872258bcd4f417b474e1c35e8bba14d69fb124432c417bd256adde38b", size = 357430 },
    { url = "https://files.pythonhosted.org/packages/d0/1b/ea48695d852f4bcfd97f9da44d38544af185811d2bd8148f3e78ed9bb059/yarl-1.15.1-cp311-cp311-musllinux_1_2_x86_64.whl", hash = "sha256:e9dec42480ee079581faafb05fa55731ec80693310a6775e8adbf83edc52fd24", size = 345236 },
    { url = "https://files.pythonhosted.org/packages/70/14/58ac15ffb51f61e391844833b734bd89290ccd3a07ac598bf155b0065d70/yarl-1.15.1-cp311-cp311-win32.whl", hash = "sha256:2c8c4ea31d28f47d7af24f44e5a2090ec4245ac3f3e34ce55ab1188d92e98a71", size = 77954 },
    { url = "https://files.pythonhosted.org/packages/79/53/3bb3c362bba2619f3b39c733c9aa4edce132883b8535ce083c190f4f08cc/yarl-1.15.1-cp311-cp311-win_amd64.whl", hash = "sha256:b5f27f515f69dea928cc16577844762226893098426ba54223fc62c70af5863a", size = 84198 },
    { url = "https://files.pythonhosted.org/packages/79/6e/bc3106d0855655df174fab32b6d3848c756b105e23fe391bbff05d1564a9/yarl-1.15.1-cp312-cp312-macosx_10_13_universal2.whl", hash = "sha256:b169b0edb76e72b46373fcc1b4b9820a3680639f92ad506c2b7de9450546bea6", size = 136433 },
    { url = "https://files.pythonhosted.org/packages/2e/a3/019a22fadb4096bae9bb0ec5420e087a61bee2f0836e2da2ed20eb0a2d2e/yarl-1.15.1-cp312-cp312-macosx_10_13_x86_64.whl", hash = "sha256:7e3b2e7518d6789b577793912b0037f36fdcff28a73a1f5c1affc34759852b4f", size = 88660 },
    { url = "https://files.pythonhosted.org/packages/d1/f7/d4156cc0beb2eed0ae8629248b253194cfdbb2bfc6a51a3f775dcba2ccc8/yarl-1.15.1-cp312-cp312-macosx_11_0_arm64.whl", hash = "sha256:04cb3e3a0f0fbf2a9614c88fef811c0f10449415a1ff532f437aec9bcc6b9da5", size = 86401 },
    { url = "https://files.pythonhosted.org/packages/b7/db/37569b7573338318c9bca879db43ac0e7b8e71eb138c27754364be40b97f/yarl-1.15.1-cp312-cp312-manylinux_2_17_aarch64.manylinux2014_aarch64.whl", hash = "sha256:46091072123e7295b0f4a88c6c24f0386b3e45e54efddd141069d5e16e372ce6", size = 325457 },
    { url = "https://files.pythonhosted.org/packages/85/c3/fe3cb235c0188ebd5868fe42dd87330e754af96f7245f9633db04b7c976b/yarl-1.15.1-cp312-cp312-manylinux_2_17_ppc64le.manylinux2014_ppc64le.whl", hash = "sha256:839f1056ceca5b2019174f8c15ba131c3eebece241b228d46a469760953e8049", size = 334767 },
    { url = "https://files.pythonhosted.org/packages/1a/ad/2516b1e87ac816fc1def91a25c08181896207f686960f5bb17da387d6a7b/yarl-1.15.1-cp312-cp312-manylinux_2_17_s390x.manylinux2014_s390x.whl", hash = "sha256:c7b85ad874cf6eaad545f2bd838b3782db30cecb9364ade0214b9a7e9462d051", size = 333930 },
    { url = "https://files.pythonhosted.org/packages/38/54/88cf6d844dc4dc71c2cecd9538675e023e15b3478ae83b8ef0df0988240f/yarl-1.15.1-cp312-cp312-manylinux_2_17_x86_64.manylinux2014_x86_64.whl", hash = "sha256:9d60326a87fcd9c1b1ccc18344b036ecdaa5e92c52c163560759df50fc0d39f6", size = 329841 },
    { url = "https://files.pythonhosted.org/packages/55/ef/38f971e192d0a6876426a02d8ae18ad62a30f000cc9b30019aeef2a7e052/yarl-1.15.1-cp312-cp312-manylinux_2_5_i686.manylinux1_i686.manylinux_2_17_i686.manylinux2014_i686.whl", hash = "sha256:974fa4829a09fa0d7a6375d40f39ad9265904d7c1754e2b9dc302ceedc54388d", size = 317189 },
    { url = "https://files.pythonhosted.org/packages/06/52/7ae285f7b89e647605a2dcbd7cfecdbf2155248b087345ce5a12217d8b23/yarl-1.15.1-cp312-cp312-musllinux_1_2_aarch64.whl", hash = "sha256:41037ae2992cc3b0fa088ffe609e3c2f066284f9329035f26e853230e8f7ae13", size = 330597 },
    { url = "https://files.pythonhosted.org/packages/2e/9b/8fcbdd37bcb9857a8e9998c7b99f0447d967f6d3c4f4b5b92d2cd5a9f282/yarl-1.15.1-cp312-cp312-musllinux_1_2_armv7l.whl", hash = "sha256:f313ce3a41c8c280f90ec0770dc2bd464a8b24f5c785daa70f71654b1334295b", size = 328515 },
    { url = "https://files.pythonhosted.org/packages/fc/6f/b1f0b0fa973a259a864244b1d6ee08d7a67c031cc296e362ff5798a11d04/yarl-1.15.1-cp312-cp312-musllinux_1_2_i686.whl", hash = "sha256:bd9c7873f26065a0ff3189c5002fb5c8e41d3e49741e0e903a11f12be27c841b", size = 332337 },
    { url = "https://files.pythonhosted.org/packages/18/12/be35a89f1d8d829422fda73113dbff1d5b48c1d11ccc7adf0e8d8ec26379/yarl-1.15.1-cp312-cp312-musllinux_1_2_ppc64le.whl", hash = "sha256:e9672cdc71bb44d45240b8447793efb83a76a046000dafb6e2ac827db9dfbdda", size = 343726 },
    { url = "https://files.pythonhosted.org/packages/3d/d0/0b87668176f3a6b0efddcbb85cdec21a9ded122e0f3b9f1acf0e81d25d9c/yarl-1.15.1-cp312-cp312-musllinux_1_2_s390x.whl", hash = "sha256:d7251c8185c49c17270d756da2c97de5c076790d64450a56c4814b3a40f3807f", size = 352027 },
    { url = "https://files.pythonhosted.org/packages/92/84/05ee763001b6ebbc60caa2879bd0d87febf4a9d9c3a5c2b743fd93d374c1/yarl-1.15.1-cp312-cp312-musllinux_1_2_x86_64.whl", hash = "sha256:3b7177ba5c965a436bb97d4db0841302075eb9fa77a6a806aa44975c5ff619fb", size = 343447 },
    { url = "https://files.pythonhosted.org/packages/2f/9c/ae20fdfa15be6f79370f863fa411d823297cd231a37d6cac4d6263861307/yarl-1.15.1-cp312-cp312-win32.whl", hash = "sha256:35921994c4d23d3679d3999ca0fdd05b27e33363bc80e1c24681c9ba108eb874", size = 77751 },
    { url = "https://files.pythonhosted.org/packages/06/39/a613f9333acfd6d81f88b99683c311d5dc039c0cf639a961c287f565118e/yarl-1.15.1-cp312-cp312-win_amd64.whl", hash = "sha256:28a865a4a06b90ea6ca985a530b7d95c795b4c63062f759fe88de90ae5f66198", size = 84014 },
    { url = "https://files.pythonhosted.org/packages/fc/0c/4fd2a17fd738a88d0e65646faabe744e534cd55c5f17b4f54bdfaf36534e/yarl-1.15.1-py3-none-any.whl", hash = "sha256:ac28421ab71ec2d50eb7dff76a64ef81de92fb9738a81de2500b031b6f5f6038", size = 38599 },
]

[[package]]
name = "zipp"
version = "3.20.2"
source = { registry = "https://pypi.org/simple" }
sdist = { url = "https://files.pythonhosted.org/packages/54/bf/5c0000c44ebc80123ecbdddba1f5dcd94a5ada602a9c225d84b5aaa55e86/zipp-3.20.2.tar.gz", hash = "sha256:bc9eb26f4506fda01b81bcde0ca78103b6e62f991b381fec825435c836edbc29", size = 24199 }
wheels = [
    { url = "https://files.pythonhosted.org/packages/62/8b/5ba542fa83c90e09eac972fc9baca7a88e7e7ca4b221a89251954019308b/zipp-3.20.2-py3-none-any.whl", hash = "sha256:a817ac80d6cf4b23bf7f2828b7cabf326f15a001bea8b1f9b49631780ba28350", size = 9200 },
]<|MERGE_RESOLUTION|>--- conflicted
+++ resolved
@@ -1997,31 +1997,6 @@
 ]
 
 [[package]]
-<<<<<<< HEAD
-name = "proto-plus"
-version = "1.24.0"
-source = { registry = "https://pypi.org/simple" }
-dependencies = [
-    { name = "protobuf" },
-]
-sdist = { url = "https://files.pythonhosted.org/packages/3e/fc/e9a65cd52c1330d8d23af6013651a0bc50b6d76bcbdf91fae7cd19c68f29/proto-plus-1.24.0.tar.gz", hash = "sha256:30b72a5ecafe4406b0d339db35b56c4059064e69227b8c3bda7462397f966445", size = 55942 }
-wheels = [
-    { url = "https://files.pythonhosted.org/packages/7c/6f/db31f0711c0402aa477257205ce7d29e86a75cb52cd19f7afb585f75cda0/proto_plus-1.24.0-py3-none-any.whl", hash = "sha256:402576830425e5f6ce4c2a6702400ac79897dab0b4343821aa5188b0fab81a12", size = 50080 },
-]
-
-[[package]]
-name = "protobuf"
-version = "5.28.2"
-source = { registry = "https://pypi.org/simple" }
-sdist = { url = "https://files.pythonhosted.org/packages/b1/a4/4579a61de526e19005ceeb93e478b61d77aa38c8a85ad958ff16a9906549/protobuf-5.28.2.tar.gz", hash = "sha256:59379674ff119717404f7454647913787034f03fe7049cbef1d74a97bb4593f0", size = 422494 }
-wheels = [
-    { url = "https://files.pythonhosted.org/packages/e9/30/231764750e0987755b7b8d66771f161e5f002e165d27b72154c776dbabf7/protobuf-5.28.2-cp310-abi3-win32.whl", hash = "sha256:eeea10f3dc0ac7e6b4933d32db20662902b4ab81bf28df12218aa389e9c2102d", size = 419662 },
-    { url = "https://files.pythonhosted.org/packages/7d/46/3fdf7462160135aee6a530f1ec66665b5b4132fa2e1002ab971bc6ec2589/protobuf-5.28.2-cp310-abi3-win_amd64.whl", hash = "sha256:2c69461a7fcc8e24be697624c09a839976d82ae75062b11a0972e41fd2cd9132", size = 431479 },
-    { url = "https://files.pythonhosted.org/packages/37/45/d2a760580f8f2ed2825ba44cb370e0a4011ddef85e728f46ea3dd565a8a5/protobuf-5.28.2-cp38-abi3-macosx_10_9_universal2.whl", hash = "sha256:a8b9403fc70764b08d2f593ce44f1d2920c5077bf7d311fefec999f8c40f78b7", size = 414736 },
-    { url = "https://files.pythonhosted.org/packages/e6/23/ed718dc18e6a561445ece1e7a17d2dda0c634ad9cf663102b47f10005d8f/protobuf-5.28.2-cp38-abi3-manylinux2014_aarch64.whl", hash = "sha256:35cfcb15f213449af7ff6198d6eb5f739c37d7e4f1c09b5d0641babf2cc0c68f", size = 316518 },
-    { url = "https://files.pythonhosted.org/packages/23/08/a1ce0415a115c2b703bfa798f06f0e43ca91dbe29d6180bf86a9287b15e2/protobuf-5.28.2-cp38-abi3-manylinux2014_x86_64.whl", hash = "sha256:5e8a95246d581eef20471b5d5ba010d55f66740942b95ba9b872d918c459452f", size = 316605 },
-    { url = "https://files.pythonhosted.org/packages/9b/55/f24e3b801d2e108c48aa2b1b59bb791b5cffba89465cbbf66fc98de89270/protobuf-5.28.2-py3-none-any.whl", hash = "sha256:52235802093bd8a2811abbe8bf0ab9c5f54cca0a751fdd3f6ac2a21438bffece", size = 169566 },
-=======
 name = "propcache"
 version = "0.2.0"
 source = { registry = "https://pypi.org/simple" }
@@ -2060,7 +2035,6 @@
     { url = "https://files.pythonhosted.org/packages/a8/6f/ec0095e1647b4727db945213a9f395b1103c442ef65e54c62e92a72a3f75/propcache-0.2.0-cp312-cp312-win32.whl", hash = "sha256:69d3a98eebae99a420d4b28756c8ce6ea5a29291baf2dc9ff9414b42676f61d5", size = 40177 },
     { url = "https://files.pythonhosted.org/packages/20/a2/bd0896fdc4f4c1db46d9bc361c8c79a9bf08ccc08ba054a98e38e7ba1557/propcache-0.2.0-cp312-cp312-win_amd64.whl", hash = "sha256:ad9c9b99b05f163109466638bd30ada1722abb01bbb85c739c50b6dc11f92dc3", size = 44446 },
     { url = "https://files.pythonhosted.org/packages/3d/b6/e6d98278f2d49b22b4d033c9f792eda783b9ab2094b041f013fc69bcde87/propcache-0.2.0-py3-none-any.whl", hash = "sha256:2ccc28197af5313706511fab3a8b66dcd6da067a1331372c82ea1cb74285e036", size = 11603 },
->>>>>>> a937f020
 ]
 
 [[package]]
@@ -2792,11 +2766,7 @@
 
 [[package]]
 name = "ugbio-cnv"
-<<<<<<< HEAD
-version = "1.2.1.post0.dev40"
-=======
 version = "1.3.0.post0"
->>>>>>> a937f020
 source = { editable = "src/cnv" }
 dependencies = [
     { name = "seaborn" },
@@ -2811,11 +2781,7 @@
 
 [[package]]
 name = "ugbio-core"
-<<<<<<< HEAD
-version = "1.2.1.post0.dev40"
-=======
 version = "1.3.0.post0"
->>>>>>> a937f020
 source = { editable = "src/core" }
 dependencies = [
     { name = "h5py" },
@@ -2854,11 +2820,7 @@
 
 [[package]]
 name = "ugbio-featuremap"
-<<<<<<< HEAD
-version = "1.2.1.post0.dev40"
-=======
 version = "1.3.0.post0"
->>>>>>> a937f020
 source = { editable = "src/featuremap" }
 dependencies = [
     { name = "seaborn" },
@@ -2875,11 +2837,7 @@
 
 [[package]]
 name = "ugbio-mrd"
-<<<<<<< HEAD
-version = "1.2.1.post0.dev40"
-=======
 version = "1.3.0.post0"
->>>>>>> a937f020
 source = { editable = "src/mrd" }
 dependencies = [
     { name = "ugbio-core", extra = ["variantannotation"] },
@@ -2921,11 +2879,7 @@
 
 [[package]]
 name = "ugbio-ppmseq"
-<<<<<<< HEAD
-version = "1.2.1.post0.dev40"
-=======
 version = "1.3.0.post0"
->>>>>>> a937f020
 source = { editable = "src/ppmseq" }
 dependencies = [
     { name = "fastparquet" },
@@ -2948,11 +2902,7 @@
 
 [[package]]
 name = "ugbio-single-cell"
-<<<<<<< HEAD
-version = "1.2.1.post0.dev40"
-=======
 version = "1.3.0.post0"
->>>>>>> a937f020
 source = { editable = "src/single_cell" }
 dependencies = [
     { name = "bio" },
@@ -2983,11 +2933,7 @@
 
 [[package]]
 name = "ugbio-srsnv"
-<<<<<<< HEAD
-version = "1.2.1.post0.dev40"
-=======
 version = "1.3.0.post0"
->>>>>>> a937f020
 source = { editable = "src/srsnv" }
 dependencies = [
     { name = "joblib" },
@@ -3018,11 +2964,7 @@
 
 [[package]]
 name = "ugbio-utils"
-<<<<<<< HEAD
-version = "1.2.1.post0.dev40"
-=======
 version = "1.3.0.post0"
->>>>>>> a937f020
 source = { virtual = "." }
 
 [package.dev-dependencies]
