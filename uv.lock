--- conflicted
+++ resolved
@@ -9,10 +9,8 @@
 members = [
     "ugbio-cloud-utils",
     "ugbio-cnv",
-    "ugbio-comparison",
     "ugbio-core",
     "ugbio-featuremap",
-    "ugbio-filtering",
     "ugbio-freec",
     "ugbio-hla-la",
     "ugbio-methylation",
@@ -556,37 +554,6 @@
     { url = "https://files.pythonhosted.org/packages/ab/b3/f81d32b6d421d80347a97437dd02413caef97eef5bf339eac371e98d8860/cramjam-2.8.4-cp312-cp312-musllinux_1_1_x86_64.whl", hash = "sha256:9d25c2ff722e66a55c58b6c325985b2bf342a6592db084557c2956a07d7179d7", size = 2485367 },
     { url = "https://files.pythonhosted.org/packages/a3/5f/270d1dc1c42e62b0ff8774a01fc566ddff7cf8ffec774066fed69beb3a98/cramjam-2.8.4-cp312-none-win32.whl", hash = "sha256:b63bcf4e5f9c6ee027947a22862d054e8ce0fa189a33ccdb07e66ef09291252c", size = 1842747 },
     { url = "https://files.pythonhosted.org/packages/1b/36/9f54f23b5166d67e5a90d367694dbd332690d8ce362854a3baeb00bfe049/cramjam-2.8.4-cp312-none-win_amd64.whl", hash = "sha256:72b9d4c29a51a8656690df2ef6f7823fa27ebc35e051182b6ebef5fef180876f", size = 2111276 },
-]
-
-[[package]]
-name = "cryptography"
-version = "44.0.0"
-source = { registry = "https://pypi.org/simple" }
-dependencies = [
-    { name = "cffi", marker = "platform_python_implementation != 'PyPy'" },
-]
-sdist = { url = "https://files.pythonhosted.org/packages/91/4c/45dfa6829acffa344e3967d6006ee4ae8be57af746ae2eba1c431949b32c/cryptography-44.0.0.tar.gz", hash = "sha256:cd4e834f340b4293430701e772ec543b0fbe6c2dea510a5286fe0acabe153a02", size = 710657 }
-wheels = [
-    { url = "https://files.pythonhosted.org/packages/55/09/8cc67f9b84730ad330b3b72cf867150744bf07ff113cda21a15a1c6d2c7c/cryptography-44.0.0-cp37-abi3-macosx_10_9_universal2.whl", hash = "sha256:84111ad4ff3f6253820e6d3e58be2cc2a00adb29335d4cacb5ab4d4d34f2a123", size = 6541833 },
-    { url = "https://files.pythonhosted.org/packages/7e/5b/3759e30a103144e29632e7cb72aec28cedc79e514b2ea8896bb17163c19b/cryptography-44.0.0-cp37-abi3-manylinux_2_17_aarch64.manylinux2014_aarch64.whl", hash = "sha256:b15492a11f9e1b62ba9d73c210e2416724633167de94607ec6069ef724fad092", size = 3922710 },
-    { url = "https://files.pythonhosted.org/packages/5f/58/3b14bf39f1a0cfd679e753e8647ada56cddbf5acebffe7db90e184c76168/cryptography-44.0.0-cp37-abi3-manylinux_2_17_x86_64.manylinux2014_x86_64.whl", hash = "sha256:831c3c4d0774e488fdc83a1923b49b9957d33287de923d58ebd3cec47a0ae43f", size = 4137546 },
-    { url = "https://files.pythonhosted.org/packages/98/65/13d9e76ca19b0ba5603d71ac8424b5694415b348e719db277b5edc985ff5/cryptography-44.0.0-cp37-abi3-manylinux_2_28_aarch64.whl", hash = "sha256:761817a3377ef15ac23cd7834715081791d4ec77f9297ee694ca1ee9c2c7e5eb", size = 3915420 },
-    { url = "https://files.pythonhosted.org/packages/b1/07/40fe09ce96b91fc9276a9ad272832ead0fddedcba87f1190372af8e3039c/cryptography-44.0.0-cp37-abi3-manylinux_2_28_x86_64.whl", hash = "sha256:3c672a53c0fb4725a29c303be906d3c1fa99c32f58abe008a82705f9ee96f40b", size = 4154498 },
-    { url = "https://files.pythonhosted.org/packages/75/ea/af65619c800ec0a7e4034207aec543acdf248d9bffba0533342d1bd435e1/cryptography-44.0.0-cp37-abi3-manylinux_2_34_aarch64.whl", hash = "sha256:4ac4c9f37eba52cb6fbeaf5b59c152ea976726b865bd4cf87883a7e7006cc543", size = 3932569 },
-    { url = "https://files.pythonhosted.org/packages/c7/af/d1deb0c04d59612e3d5e54203159e284d3e7a6921e565bb0eeb6269bdd8a/cryptography-44.0.0-cp37-abi3-musllinux_1_2_aarch64.whl", hash = "sha256:ed3534eb1090483c96178fcb0f8893719d96d5274dfde98aa6add34614e97c8e", size = 4016721 },
-    { url = "https://files.pythonhosted.org/packages/bd/69/7ca326c55698d0688db867795134bdfac87136b80ef373aaa42b225d6dd5/cryptography-44.0.0-cp37-abi3-musllinux_1_2_x86_64.whl", hash = "sha256:f3f6fdfa89ee2d9d496e2c087cebef9d4fcbb0ad63c40e821b39f74bf48d9c5e", size = 4240915 },
-    { url = "https://files.pythonhosted.org/packages/ef/d4/cae11bf68c0f981e0413906c6dd03ae7fa864347ed5fac40021df1ef467c/cryptography-44.0.0-cp37-abi3-win32.whl", hash = "sha256:eb33480f1bad5b78233b0ad3e1b0be21e8ef1da745d8d2aecbb20671658b9053", size = 2757925 },
-    { url = "https://files.pythonhosted.org/packages/64/b1/50d7739254d2002acae64eed4fc43b24ac0cc44bf0a0d388d1ca06ec5bb1/cryptography-44.0.0-cp37-abi3-win_amd64.whl", hash = "sha256:abc998e0c0eee3c8a1904221d3f67dcfa76422b23620173e28c11d3e626c21bd", size = 3202055 },
-    { url = "https://files.pythonhosted.org/packages/11/18/61e52a3d28fc1514a43b0ac291177acd1b4de00e9301aaf7ef867076ff8a/cryptography-44.0.0-cp39-abi3-macosx_10_9_universal2.whl", hash = "sha256:660cb7312a08bc38be15b696462fa7cc7cd85c3ed9c576e81f4dc4d8b2b31591", size = 6542801 },
-    { url = "https://files.pythonhosted.org/packages/1a/07/5f165b6c65696ef75601b781a280fc3b33f1e0cd6aa5a92d9fb96c410e97/cryptography-44.0.0-cp39-abi3-manylinux_2_17_aarch64.manylinux2014_aarch64.whl", hash = "sha256:1923cb251c04be85eec9fda837661c67c1049063305d6be5721643c22dd4e2b7", size = 3922613 },
-    { url = "https://files.pythonhosted.org/packages/28/34/6b3ac1d80fc174812486561cf25194338151780f27e438526f9c64e16869/cryptography-44.0.0-cp39-abi3-manylinux_2_17_x86_64.manylinux2014_x86_64.whl", hash = "sha256:404fdc66ee5f83a1388be54300ae978b2efd538018de18556dde92575e05defc", size = 4137925 },
-    { url = "https://files.pythonhosted.org/packages/d0/c7/c656eb08fd22255d21bc3129625ed9cd5ee305f33752ef2278711b3fa98b/cryptography-44.0.0-cp39-abi3-manylinux_2_28_aarch64.whl", hash = "sha256:c5eb858beed7835e5ad1faba59e865109f3e52b3783b9ac21e7e47dc5554e289", size = 3915417 },
-    { url = "https://files.pythonhosted.org/packages/ef/82/72403624f197af0db6bac4e58153bc9ac0e6020e57234115db9596eee85d/cryptography-44.0.0-cp39-abi3-manylinux_2_28_x86_64.whl", hash = "sha256:f53c2c87e0fb4b0c00fa9571082a057e37690a8f12233306161c8f4b819960b7", size = 4155160 },
-    { url = "https://files.pythonhosted.org/packages/a2/cd/2f3c440913d4329ade49b146d74f2e9766422e1732613f57097fea61f344/cryptography-44.0.0-cp39-abi3-manylinux_2_34_aarch64.whl", hash = "sha256:9e6fc8a08e116fb7c7dd1f040074c9d7b51d74a8ea40d4df2fc7aa08b76b9e6c", size = 3932331 },
-    { url = "https://files.pythonhosted.org/packages/7f/df/8be88797f0a1cca6e255189a57bb49237402b1880d6e8721690c5603ac23/cryptography-44.0.0-cp39-abi3-musllinux_1_2_aarch64.whl", hash = "sha256:d2436114e46b36d00f8b72ff57e598978b37399d2786fd39793c36c6d5cb1c64", size = 4017372 },
-    { url = "https://files.pythonhosted.org/packages/af/36/5ccc376f025a834e72b8e52e18746b927f34e4520487098e283a719c205e/cryptography-44.0.0-cp39-abi3-musllinux_1_2_x86_64.whl", hash = "sha256:a01956ddfa0a6790d594f5b34fc1bfa6098aca434696a03cfdbe469b8ed79285", size = 4239657 },
-    { url = "https://files.pythonhosted.org/packages/46/b0/f4f7d0d0bcfbc8dd6296c1449be326d04217c57afb8b2594f017eed95533/cryptography-44.0.0-cp39-abi3-win32.whl", hash = "sha256:eca27345e1214d1b9f9490d200f9db5a874479be914199194e746c893788d417", size = 2758672 },
-    { url = "https://files.pythonhosted.org/packages/97/9b/443270b9210f13f6ef240eff73fd32e02d381e7103969dc66ce8e89ee901/cryptography-44.0.0-cp39-abi3-win_amd64.whl", hash = "sha256:708ee5f1bafe76d041b53a4f95eb28cdeb8d18da17e597d46d7833ee59b97ede", size = 3202071 },
 ]
 
 [[package]]
@@ -1899,18 +1866,6 @@
 sdist = { url = "https://files.pythonhosted.org/packages/42/92/cc564bf6381ff43ce1f4d06852fc19a2f11d180f23dc32d9588bee2f149d/pexpect-4.9.0.tar.gz", hash = "sha256:ee7d41123f3c9911050ea2c2dac107568dc43b2d3b0c7557a33212c398ead30f", size = 166450 }
 wheels = [
     { url = "https://files.pythonhosted.org/packages/9e/c3/059298687310d527a58bb01f3b1965787ee3b40dce76752eda8b44e9a2c5/pexpect-4.9.0-py2.py3-none-any.whl", hash = "sha256:7236d1e080e4936be2dc3e326cec0af72acf9212a7e1d060210e70a47e253523", size = 63772 },
-]
-
-[[package]]
-name = "pickle-secure"
-version = "0.99.9"
-source = { registry = "https://pypi.org/simple" }
-dependencies = [
-    { name = "cryptography" },
-]
-sdist = { url = "https://files.pythonhosted.org/packages/e1/f7/b48756e51552c7413fa2153b011eb2752c7f36e9341048de6a17df7b9c28/pickle_secure-0.99.9.tar.gz", hash = "sha256:46c91a54241111d2e5e68025c5f018c1391d7e23ddfdaee053dfa945b5f63746", size = 6077 }
-wheels = [
-    { url = "https://files.pythonhosted.org/packages/fb/6d/1ad534dadc56f589fd81eabad979e967b1ae3c88f9a9615ca4534f23feb1/pickle_secure-0.99.9-py3-none-any.whl", hash = "sha256:597e1088bfcb0a8b27fff5e52e1dd82fe5aba9bb6b2b78ffc6bb61cb3689b704", size = 6591 },
 ]
 
 [[package]]
@@ -2851,11 +2806,7 @@
 
 [[package]]
 name = "ugbio-cnv"
-<<<<<<< HEAD
-version = "1.4.3.post0.dev80"
-=======
 version = "1.4.3.post0"
->>>>>>> f1be6aa8
 source = { editable = "src/cnv" }
 dependencies = [
     { name = "seaborn" },
@@ -2883,37 +2834,8 @@
 ]
 
 [[package]]
-name = "ugbio-comparison"
-version = "1.4.3.post0.dev80"
-source = { editable = "src/comparison" }
-dependencies = [
-    { name = "ugbio-core", extra = ["concordance"] },
-]
-
-[package.dev-dependencies]
-dev = [
-    { name = "pre-commit" },
-    { name = "pytest" },
-    { name = "ruff" },
-]
-
-[package.metadata]
-requires-dist = [{ name = "ugbio-core", extras = ["concordance"], editable = "src/core" }]
-
-[package.metadata.requires-dev]
-dev = [
-    { name = "pre-commit", specifier = ">=4.0.1" },
-    { name = "pytest", specifier = ">=8.3.3" },
-    { name = "ruff", specifier = ">=0.6.9" },
-]
-
-[[package]]
 name = "ugbio-core"
-<<<<<<< HEAD
-version = "1.4.3.post0.dev80"
-=======
 version = "1.4.3.post0"
->>>>>>> f1be6aa8
 source = { editable = "src/core" }
 dependencies = [
     { name = "h5py" },
@@ -2927,9 +2849,6 @@
 ]
 
 [package.optional-dependencies]
-concordance = [
-    { name = "scikit-learn" },
-]
 vcfbed = [
     { name = "bgzip" },
     { name = "pybigwig" },
@@ -2953,7 +2872,6 @@
     { name = "pybigwig", marker = "extra == 'vcfbed'", specifier = ">=0.3.18" },
     { name = "pyfaidx", specifier = ">=0.8.1" },
     { name = "pysam", specifier = ">=0.22.1" },
-    { name = "scikit-learn", marker = "extra == 'concordance'", specifier = ">=1.5.2,<1.6.0" },
     { name = "scipy", specifier = ">=1.14.0" },
     { name = "simppl", specifier = ">=1.0.7" },
     { name = "tqdm", marker = "extra == 'vcfbed'", specifier = ">=4.66.4" },
@@ -2968,11 +2886,7 @@
 
 [[package]]
 name = "ugbio-featuremap"
-<<<<<<< HEAD
-version = "1.4.3.post0.dev80"
-=======
 version = "1.4.3.post0"
->>>>>>> f1be6aa8
 source = { editable = "src/featuremap" }
 dependencies = [
     { name = "scikit-learn" },
@@ -3006,14 +2920,12 @@
 ]
 
 [[package]]
-name = "ugbio-filtering"
-version = "1.4.3.post0.dev80"
-source = { editable = "src/filtering" }
-dependencies = [
-    { name = "pickle-secure" },
-    { name = "ugbio-comparison" },
-    { name = "ugbio-core", extra = ["concordance", "vcfbed"] },
-    { name = "xgboost" },
+name = "ugbio-freec"
+version = "1.4.3.post0"
+source = { editable = "src/freec" }
+dependencies = [
+    { name = "pandas" },
+    { name = "pyfaidx" },
 ]
 
 [package.dev-dependencies]
@@ -3025,10 +2937,8 @@
 
 [package.metadata]
 requires-dist = [
-    { name = "pickle-secure", specifier = ">=0.99.9" },
-    { name = "ugbio-comparison", editable = "src/comparison" },
-    { name = "ugbio-core", extras = ["vcfbed", "concordance"], editable = "src/core" },
-    { name = "xgboost", specifier = "==2.1.2" },
+    { name = "pandas", specifier = ">=2.2.2" },
+    { name = "pyfaidx", specifier = ">=0.8.1" },
 ]
 
 [package.metadata.requires-dev]
@@ -3039,54 +2949,13 @@
 ]
 
 [[package]]
-name = "ugbio-freec"
-<<<<<<< HEAD
-version = "1.4.3.post0.dev80"
-=======
+name = "ugbio-hla-la"
 version = "1.4.3.post0"
->>>>>>> f1be6aa8
-source = { editable = "src/freec" }
-dependencies = [
-    { name = "pandas" },
-    { name = "pyfaidx" },
-]
-
-[package.dev-dependencies]
-dev = [
-    { name = "pre-commit" },
-    { name = "pytest" },
-    { name = "ruff" },
-]
-
-[package.metadata]
-requires-dist = [
-    { name = "pandas", specifier = ">=2.2.2" },
-    { name = "pyfaidx", specifier = ">=0.8.1" },
-]
-
-[package.metadata.requires-dev]
-dev = [
-    { name = "pre-commit", specifier = ">=4.0.1" },
-    { name = "pytest", specifier = ">=8.3.3" },
-    { name = "ruff", specifier = ">=0.6.9" },
-]
-
-[[package]]
-name = "ugbio-hla-la"
-<<<<<<< HEAD
-version = "1.4.3.post0.dev80"
-=======
+source = { virtual = "src/hla_la" }
+
+[[package]]
+name = "ugbio-methylation"
 version = "1.4.3.post0"
->>>>>>> f1be6aa8
-source = { virtual = "src/hla_la" }
-
-[[package]]
-name = "ugbio-methylation"
-<<<<<<< HEAD
-version = "1.4.3.post0.dev80"
-=======
-version = "1.4.3.post0"
->>>>>>> f1be6aa8
 source = { editable = "src/methylation" }
 dependencies = [
     { name = "ipython" },
@@ -3127,11 +2996,7 @@
 
 [[package]]
 name = "ugbio-mrd"
-<<<<<<< HEAD
-version = "1.4.3.post0.dev80"
-=======
 version = "1.4.3.post0"
->>>>>>> f1be6aa8
 source = { editable = "src/mrd" }
 dependencies = [
     { name = "ugbio-core", extra = ["vcfbed"] },
@@ -3162,11 +3027,7 @@
 
 [[package]]
 name = "ugbio-omics"
-<<<<<<< HEAD
-version = "1.4.3.post0.dev80"
-=======
 version = "1.4.3.post0"
->>>>>>> f1be6aa8
 source = { editable = "src/omics" }
 dependencies = [
     { name = "boto3" },
@@ -3199,11 +3060,7 @@
 
 [[package]]
 name = "ugbio-ppmseq"
-<<<<<<< HEAD
-version = "1.4.3.post0.dev80"
-=======
 version = "1.4.3.post0"
->>>>>>> f1be6aa8
 source = { editable = "src/ppmseq" }
 dependencies = [
     { name = "fastparquet" },
@@ -3240,11 +3097,7 @@
 
 [[package]]
 name = "ugbio-single-cell"
-<<<<<<< HEAD
-version = "1.4.3.post0.dev80"
-=======
 version = "1.4.3.post0"
->>>>>>> f1be6aa8
 source = { editable = "src/single_cell" }
 dependencies = [
     { name = "bio" },
@@ -3289,11 +3142,7 @@
 
 [[package]]
 name = "ugbio-srsnv"
-<<<<<<< HEAD
-version = "1.4.3.post0.dev80"
-=======
 version = "1.4.3.post0"
->>>>>>> f1be6aa8
 source = { editable = "src/srsnv" }
 dependencies = [
     { name = "joblib" },
@@ -3359,11 +3208,7 @@
 
 [[package]]
 name = "ugbio-utils"
-<<<<<<< HEAD
-version = "1.4.3.post0.dev80"
-=======
 version = "1.4.3.post0"
->>>>>>> f1be6aa8
 source = { virtual = "." }
 
 [package.dev-dependencies]
