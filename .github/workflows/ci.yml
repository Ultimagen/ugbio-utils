--- conflicted
+++ resolved
@@ -78,10 +78,6 @@
           exit-code: '1'
           severity: 'CRITICAL,HIGH'
 
-<<<<<<< HEAD
-
-=======
->>>>>>> 7c760332
   ugbio-utils-CI:
     runs-on: ubuntu-latest
     needs: [get-members]
