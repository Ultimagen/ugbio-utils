<<<<<<< HEAD
=======
from __future__ import annotations

>>>>>>> 41ececa9
import os.path
import shutil
from collections import defaultdict

import numpy as np
import pandas as pd
import pyfaidx
import pysam
from simppl.simple_pipeline import SimplePipeline

import ugvc.comparison.flow_based_concordance as fbc
import ugvc.vcfbed.variant_annotation as annotation
<<<<<<< HEAD
import ugvc.vcfbed.vcftools as vcftools
from ugvc import logger
from ugvc.dna.format import DEFAULT_FLOW_ORDER
from ugvc.utils.exec_utils import print_and_execute


class VcfPipelineUtils:
    def __init__(self, simple_pipeline: SimplePipeline = None):
        """Combines VCF in parts from GATK and indices the result
        Parameters
        ----------
        simple_pipeline: SimplePipeline
            Optional SimplePipeline object for executing shell commands
        """
        self.sp = simple_pipeline

    def __execute(self, command: str, output_file: str = None):
        print_and_execute(command, output_file=output_file, simple_pipeline=self.sp)

    def combine_vcf(self, n_parts: int, input_prefix: str, output_fname: str):
        """Combines VCF in parts from GATK and indices the result
        Parameters
        ----------
        n_parts: int
            Number of VCF parts (names will be 1-based)
        input_prefix: str
            Prefix of the VCF files (including directory) 1.vcf.gz ... will be added
        output_fname: str
            Name of the output VCF
        """
        input_files = [f"{input_prefix}.{x}.vcf" for x in range(1, n_parts + 1)] + [
            f"{input_prefix}.{x}.vcf.gz" for x in range(1, n_parts + 1)
        ]
        input_files = [x for x in input_files if os.path.exists(x)]
        self.__execute(f'bcftools concat -o {output_fname} -O z {input_files}')
        self.index_vcf(output_fname)

    def index_vcf(self, vcf: str):
        """Tabix index on VCF"""
        self.__execute(f'bcftools index -tf {vcf}')

    def reheader_vcf(self, input_file: str, new_header: str, output_file: str):
        """Run bcftools reheader and index

        Parameters
        ----------
        input_file: str
            Input file name
        new_header: str
            Name of the new header
        output_file: str
            Name of the output file

        Returns
        -------
        None, generates `output_file`
        """
        self.__execute(f'bcftools reheader -h {new_header} {input_file}')
        self.index_vcf(output_file)

    def intersect_bed_files(self, input_bed1: str, input_bed2: str, bed_output: str) -> None:
        """Intersects bed files
        Parameters
        ----------
        input_bed1: str
            Input Bed file
        input_bed2: str
            Input Bed file
        bed_output: str
            Output bed intersected file

        Return
        ------
        None
            Writes output_fn file
        """
        self.__execute(f'bedtools intersect -a {input_bed1} -b {input_bed2}', output_file=bed_output)

    def intersect_with_intervals(self, input_fn: str, intervals_fn: str, output_fn: str) -> None:
        """Intersects VCF with intervalList

        Parameters
        ----------
        input_fn: str
            Input file
        intervals_fn: str
            Interval_list file
        output_fn: str
            Output file

        Return
        ------
        None
            Writes output_fn file
        """
        self.__execute(f"gatk SelectVariants -V {input_fn} -L {intervals_fn} -O {output_fn}")

    def run_genotype_concordance(
            self,
            input_file: str,
            truth_file: str,
            output_prefix: str,
            comparison_intervals: Optional[str] = None,
            input_sample: str = "NA12878",
            truth_sample="HG001",
            ignore_filter: bool = False,
    ):
        """Run GenotypeConcordance, correct the bug and reindex

        Parameters
        ----------
        input_file: str
            Our variant calls
        truth_file: str
            GIAB (or other source truth file)
        output_prefix: str
            Output prefix
        comparison_intervals: Optional[str]
            Picard intervals file to make the comparisons on. Default (None - all genome)
        input_sample: str
            Name of the sample in our input_file
        truth_sample: str
            Name of the sample in the truth file
        ignore_filter: bool
            Ignore status of the variant filter
        Returns
        -------
        None
        """
        genotype_concordance_command = f'picard GenotypeConcordance ' \
                                       f'CALL_VCF={input_file} ' \
                                       f'CALL_SAMPLE={input_sample} ' \
                                       f'O={output_prefix} ' \
                                       f'TRUTH_VCF={truth_file} ' \
                                       f'TRUTH_SAMPLE={truth_sample} ' \
                                       f'OUTPUT_VCF=true ' \
                                       f'IGNORE_FILTER_STATUS={ignore_filter}'
        if comparison_intervals is not None:
            genotype_concordance_command += 'INTERVALS={comparison_intervals}'
        self.fix_vcf_format(f"{output_prefix}.genotype_concordance")

    def run_vcfeval_concordance(
            self,
            input_file: str,
            truth_file: str,
            output_prefix: str,
            ref_genome: str,
            comparison_intervals: Optional[str] = None,
            input_sample: str = "NA12878",
            truth_sample="HG001",
            ignore_filter: bool = False,
    ):
        """Run vcfevalConcordance

        Parameters
        ----------
        input_file: str
            Our variant calls
        truth_file: str
            GIAB (or other source truth file)
        output_prefix: str
            Output prefix
        ref_genome: str
            Fasta reference file
        comparison_intervals: Optional[str]
            Picard intervals file to make the comparisons on. Default: None = all genome
        input_sample: str
            Name of the sample in our input_file
        truth_sample: str
            Name of the sample in the truth file
        ignore_filter: bool
            Ignore status of the variant filter
        Returns
        -------
        None
        """

        output_dir = os.path.dirname(output_prefix)
        SDF_path = ref_genome + ".sdf"
        vcfeval_output_dir = os.path.join(
            output_dir, os.path.basename(output_prefix) + ".vcfeval_output"
        )

        if os.path.isdir(vcfeval_output_dir):
            shutil.rmtree(vcfeval_output_dir)
=======
from ugvc import logger
from ugvc.dna.format import DEFAULT_FLOW_ORDER
from ugvc.vcfbed import vcftools


def combine_vcf(n_parts: int, input_prefix: str, output_fname: str):
    """Combines VCF in parts from GATK and indices the result
    Parameters
    ----------
    n_parts: int
        Number of VCF parts (names will be 1-based)
    input_prefix: str
        Prefix of the VCF files (including directory) 1.vcf.gz ... will be added
    output_fname: str
        Name of the output VCF
    """
    input_files = [f"{input_prefix}.{x}.vcf" for x in range(1, n_parts + 1)] + [
        f"{input_prefix}.{x}.vcf.gz" for x in range(1, n_parts + 1)
    ]
    input_files = [x for x in input_files if os.path.exists(x)]
    cmd = ["bcftools", "concat", "-o", output_fname, "-O", "z"] + input_files
    logger.info(" ".join(cmd))
    subprocess.check_call(cmd)
    index_vcf(output_fname)


def index_vcf(vcf: str):
    """Tabix index on VCF"""
    cmd = ["bcftools", "index", "-tf", vcf]
    logger.info(" ".join(cmd))
    subprocess.check_call(cmd)


def reheader_vcf(input_file: str, new_header: str, output_file: str):
    """Run bcftools reheader and index

    Parameters
    ----------
    input_file: str
        Input file name
    new_header: str
        Name of the new header
    output_file: str
        Name of the output file

    Returns
    -------
    None, generates `output_file`
    """

    cmd = ["bcftools", "reheader", "-h", new_header, input_file]
    logger.info(" ".join(cmd))
    with open(output_file, "wb") as out:
        subprocess.check_call(cmd, stdout=out)
    index_vcf(output_file)


class IntervalFile:
    def __init__(
        self,
        cmp_intervals: str | None = None,
        ref: str | None = None,
        ref_dict: str | None = None,
    ):
        # determine the file type and create the other temporary copy
        if cmp_intervals is None:
            self._is_none: bool = True
            self._interval_list_file_name: str | None = None
            self._bed_file_name: str | None = None

        elif cmp_intervals.endswith(".interval_list"):
            self._interval_list_file_name = cmp_intervals
            # create the interval bed file
            cmd = [
                "picard",
                "IntervalListToBed",
                f"I={cmp_intervals}",
                f"O={os.path.splitext(cmp_intervals)[0]}.bed",
            ]
            logger.info(" ".join(cmd))
            subprocess.check_call(cmd)
            self._bed_file_name = f"{os.path.splitext(cmp_intervals)[0]}.bed"
            self._is_none = False

        elif cmp_intervals.endswith(".bed"):
            self._bed_file_name = cmp_intervals
            # deduce ref_dict
            if ref_dict is None:
                ref_dict = f"{ref}.dict"
            if not os.path.isfile(ref_dict):
                logger.error("dict file does not exist: %s", ref_dict)

            # create the interval list file
            cmd = [
                "picard",
                "BedToIntervalList",
                f"I={cmp_intervals}",
                f"O={os.path.splitext(cmp_intervals)[0]}.interval_list",
                f"SD={ref_dict}",
            ]
            logger.info(" ".join(cmd))
            subprocess.check_call(cmd)
            self._interval_list_file_name = f"{os.path.splitext(cmp_intervals)[0]}.interval_list"
            self._is_none = False
        else:
            logger.error("the cmp_intervals should be of type interval list or bed")
            self._is_none = True
            self._interval_list_file_name = None
            self._bed_file_name = None

    def as_bed_file(self):
        return self._bed_file_name

    def as_interval_list_file(self):
        return self._interval_list_file_name

    def is_none(self):
        return self._is_none


def intersect_bed_files(input_bed1: str, input_bed2: str, bed_output: str) -> None:
    """Intersects bed files

    Parameters
    ----------
    input_bed1: str
        Input Bed file
    input_bed2: str
        Input Bed file
    bed_output: str
        Output bed intersected file

    Writes output_fn file
    """
    cmd = ["bedtools", "intersect", "-a", input_bed1, "-b", input_bed2]
    logger.info(" ".join(cmd))
    with open(bed_output, "w", encoding="ascii") as bed_file:
        subprocess.call(cmd, stdout=bed_file)


def bed_file_length(input_bed: str) -> int:
    """Calc the number of bases in a bed file

    Parameters
    ----------
    input_bed: str
        Input Bed file

    Return
    ------
    int
        number of bases in a bed file
    """

    df = pd.read_csv(input_bed, sep="\t", header=None)
    df = df.iloc[:, [0, 1, 2]]
    df.columns = ["chr", "pos_start", "pos_end"]
    return np.sum(df["pos_end"] - df["pos_start"] + 1)


def intersect_with_intervals(input_fn: str, intervals_fn: str, output_fn: str) -> None:
    """Intersects VCF with intervalList

    Parameters
    ----------
    input_fn: str
        Input file
    intervals_fn: str
        Interval_list file
    output_fn: str
        Output file

    Writes output_fn file
    """
    cmd = [
        "gatk",
        "SelectVariants",
        "-V",
        input_fn,
        "-L",
        intervals_fn,
        "-O",
        output_fn,
    ]
    logger.info(" ".join(cmd))
    subprocess.check_call(cmd)


def run_genotype_concordance(
    input_file: str,
    truth_file: str,
    output_prefix: str,
    comparison_intervals: str | None = None,
    input_sample: str = "NA12878",
    truth_sample="HG001",
    ignore_filter: bool = False,
):
    """Run GenotypeConcordance, correct the bug and reindex

    Parameters
    ----------
    input_file: str
        Our variant calls
    truth_file: str
        GIAB (or other source truth file)
    output_prefix: str
        Output prefix
    comparison_intervals: Optional[str]
        Picard intervals file to make the comparisons on. Default (None - all genome)
    input_sample: str
        Name of the sample in our input_file
    truth_sample: str
        Name of the sample in the truth file
    ignore_filter: bool
        Ignore status of the variant filter
    """

    cmd = [
        "picard",
        "GenotypeConcordance",
        "CALL_VCF={}".format(input_file),
        "CALL_SAMPLE={}".format(input_sample),
        "O={}".format(output_prefix),
        "TRUTH_VCF={}".format(truth_file),
        "TRUTH_SAMPLE={}".format(truth_sample),
        "OUTPUT_VCF=true",
        "IGNORE_FILTER_STATUS={}".format(ignore_filter),
    ]
    if comparison_intervals is not None:
        cmd += ["INTERVALS={}".format(comparison_intervals)]
    logger.info(" ".join(cmd))
    subprocess.check_call(cmd)
    fix_vcf_format(f"{output_prefix}.genotype_concordance")


def run_vcfeval_concordance(
    input_file: str,
    truth_file: str,
    output_prefix: str,
    ref_genome: str,
    comparison_intervals: str | None = None,
    input_sample: str = "NA12878",
    truth_sample="HG001",
    ignore_filter: bool = False,
):
    """Run vcfevalConcordance

    Parameters
    ----------
    input_file: str
        Our variant calls
    truth_file: str
        GIAB (or other source truth file)
    output_prefix: str
        Output prefix
    ref_genome: str
        Fasta reference file
    comparison_intervals: Optional[str]
        Picard intervals file to make the comparisons on. Default: None = all genome
    input_sample: str
        Name of the sample in our input_file
    truth_sample: str
        Name of the sample in the truth file
    ignore_filter: bool
        Ignore status of the variant filter
    """

    output_dir = os.path.dirname(output_prefix)
    sdf_path = ref_genome + ".sdf"
    vcfeval_output_dir = os.path.join(output_dir, os.path.basename(output_prefix) + ".vcfeval_output")

    if os.path.isdir(vcfeval_output_dir):
        shutil.rmtree(vcfeval_output_dir)

    # filter the vcf to be only in the comparison_intervals.
    filtered_truth_file = os.path.join(output_dir, ".".join((os.path.basename(truth_file), "filtered", "vcf.gz")))
    if comparison_intervals is not None:
        intersect_with_intervals(truth_file, comparison_intervals, filtered_truth_file)
    else:
        shutil.copy(truth_file, filtered_truth_file)
        index_vcf(filtered_truth_file)

    # vcfeval calculation
    cmd = [
        "rtg",
        "vcfeval",
        "-b",
        filtered_truth_file,
        "--calls",
        input_file,
        "-o",
        vcfeval_output_dir,
        "-t",
        sdf_path,
        "-m",
        "combine",
        "--sample",
        f"{truth_sample},{input_sample}",
        "--decompose",
    ]
    if ignore_filter:
        cmd += ["--all-records"]
    logger.info(" ".join(cmd))
    subprocess.check_call(cmd)
    # fix the vcf file format
    fix_vcf_format(os.path.join(vcfeval_output_dir, "output"))

    # make the vcfeval output file without weird variants
    cmd = [
        "bcftools",
        "norm",
        "-f",
        ref_genome,
        "-m+any",
        "-o",
        os.path.join(vcfeval_output_dir, "output.norm.vcf.gz"),
        "-O",
        "z",
        os.path.join(vcfeval_output_dir, "output.vcf.gz"),
    ]
    logger.info(" ".join(cmd))
    subprocess.check_call(cmd)

    # move the file to be compatible with the output file of the genotype
    # concordance
    cmd = [
        "mv",
        os.path.join(vcfeval_output_dir, "output.norm.vcf.gz"),
        output_prefix + ".vcfeval_concordance.vcf.gz",
    ]
    subprocess.check_call(cmd)

    # generate index file for the vcf.gz file
    index_vcf(output_prefix + ".vcfeval_concordance.vcf.gz")


def fix_vcf_format(output_prefix):
    cmd = ["gunzip", "-f", f"{output_prefix}.vcf.gz"]
    logger.info(" ".join(cmd))
    subprocess.check_call(cmd)
    with open(f"{output_prefix}.vcf", encoding="ascii") as input_file_handle:
        with open(f"{output_prefix}.tmp", "w", encoding="ascii") as output_file_handle:
            for line in input_file_handle:
                if line.startswith("##FORMAT=<ID=PS"):
                    output_file_handle.write(line.replace("Type=Integer", "Type=String"))
                else:
                    output_file_handle.write(line)
    cmd = ["mv", output_file_handle.name, input_file_handle.name]
    logger.info(" ".join(cmd))
    subprocess.check_call(cmd)
    cmd = ["bgzip", input_file_handle.name]
    logger.info(" ".join(cmd))
    subprocess.check_call(cmd)
    index_vcf(f"{input_file_handle.name}.gz")


def annotate_tandem_repeats(input_file: str, reference_fasta: str) -> None:
    """Runs VariantAnnotator on the input file to add tandem repeat annotations (maybe others)

    Parameters
    ----------
    input_file: str
        vcf.gz file
    reference_fasta: str
        Reference file (should have .dict file nearby)

    Creates a copy of the input_file with .annotated.vcf.gz and the index
    """

    output_file = input_file.replace("vcf.gz", "annotated.vcf.gz")
    cmd = [
        "gatk",
        "VariantAnnotator",
        "-V",
        input_file,
        "-O",
        output_file,
        "-R",
        reference_fasta,
        "-A",
        "TandemRepeat",
    ]
    logger.info(" ".join(cmd))
    subprocess.check_call(cmd)


def filter_bad_areas(input_file_calls: str, highconf_regions: str, runs_regions: str | None):
    """Looks at concordance only around high confidence areas and not around runs
>>>>>>> 41ececa9

        # filter the vcf to be only in the comparison_intervals.
        filtered_truth_file = os.path.join(
            output_dir, ".".join((os.path.basename(truth_file), "filtered", "vcf.gz"))
        )
        if comparison_intervals is not None:
            self.intersect_with_intervals(truth_file, comparison_intervals, filtered_truth_file)
        else:
            shutil.copy(truth_file, filtered_truth_file)
            self.index_vcf(filtered_truth_file)

        # vcfeval calculation
        vcfeval_command = f'rtg vcfeval -b {filtered_truth_file} --calls {input_file} -o {vcfeval_output_dir} ' \
                          f'-t {SDF_path} -m combine --sample {truth_sample},{input_sample} --decompose'
        if ignore_filter:
            vcfeval_command += " --all-records"
        self.__execute(vcfeval_command)

        # fix the vcf file format
        self.fix_vcf_format(os.path.join(vcfeval_output_dir, "output"))

        # make the vcfeval output file without weird variants
        self.__execute(
            f'bcftools norm -f {ref_genome} -m+any -o {os.path.join(vcfeval_output_dir, "output.norm.vcf.gz")}'
            f' -O z {os.path.join(vcfeval_output_dir, "output.vcf.gz")}')

        # move the file to be compatible with the output file of the genotype
        # concordance
        self.__execute(f'mv {os.path.join(vcfeval_output_dir, "output.norm.vcf.gz")} '
                      f'{output_prefix + ".vcfeval_concordance.vcf.gz"}')

        # generate index file for the vcf.gz file
        self.index_vcf(output_prefix + ".vcfeval_concordance.vcf.gz")

    def fix_vcf_format(self, output_prefix):
        self.__execute(f'gunzip -f {output_prefix}.vcf.gz')
        with open(f"{output_prefix}.vcf") as input_file_handle:
            with open(f"{output_prefix}.tmp", "w") as output_file_handle:
                for line in input_file_handle:
                    if line.startswith("##FORMAT=<ID=PS"):
                        output_file_handle.write(
                            line.replace("Type=Integer", "Type=String")
                        )
                    else:
                        output_file_handle.write(line)
        self.__execute(f'mv {output_file_handle.name} {input_file_handle.name}')
        self.__execute(f'bgzip {input_file_handle.name}')
        self.index_vcf(f"{input_file_handle.name}.gz")

    def annotate_tandem_repeats(self, input_file: str, reference_fasta: str) -> None:
        """Runs VariantAnnotator on the input file to add tandem repeat annotations (maybe others)

        Parameters
        ----------
        input_file: str
            vcf.gz file
        reference_fasta: str
            Reference file (should have .dict file nearby)

        Returns
        -------
        None
            Creates a copy of the input_file with .annotated.vcf.gz and the index
        """

        output_file = input_file.replace("vcf.gz", "annotated.vcf.gz")
        self.__execute(f"gatk VariantAnnotator -V {input_file} -O {output_file} -R {reference_fasta} -A TandemRepeat")

    def filter_bad_areas(self, input_file_calls: str, highconf_regions: str, runs_regions: Optional[str]):
        """Looks at concordance only around high confidence areas and not around runs

        Parameters
        ----------
        input_file_calls: str
            Calls file
        highconf_regions: str
            High confidence regions bed
        runs_regions: str or None
            Runs
        """

        highconf_file_name = input_file_calls.replace("vcf.gz", "highconf.vcf")
        runs_file_name = input_file_calls.replace("vcf.gz", "runs.vcf")

        self.__execute(f'bedtools intersect -a {input_file_calls} -b {highconf_regions} '
                      f'-nonamecheck -header -u', output_file=highconf_file_name)

        self.__execute(f"bgzip -f {highconf_file_name}")
        highconf_file_name += ".gz"
        self.index_vcf(highconf_file_name)

        if runs_regions is not None:
            self.__execute(f"bedtools subtract -a {highconf_file_name} "
                          f"-b {runs_regions} -nonamecheck -A -header", output_file=runs_file_name)

            self.__execute(f"bgzip -f {runs_file_name}")
            runs_file_name += ".gz"
            self.index_vcf(runs_file_name)


def _fix_errors(df):
    """Fixes errors that complicated VCFEVAL VCF format introduces"""

    # remove genotypes of variants that were filtered out and thus are false negatives
    # (VCFEVAL outputs UG genotype for ignored genotypes too and they are classified downstream
    # as true positives if we do not make this modification)
<<<<<<< HEAD
    fix_tp_fn_loc = (df["call"] == "IGN") & (
            (df["base"] == "FN") | (df["base"] == "FN_CA")
    )
=======
    fix_tp_fn_loc = (df["call"] == "IGN") & ((df["base"] == "FN") | (df["base"] == "FN_CA"))
>>>>>>> 41ececa9
    replace = df.loc[fix_tp_fn_loc, "gt_ultima"].apply(lambda x: (None,))
    df.loc[replace.index, "gt_ultima"] = replace

    # fix all the places in which vcfeval returns a good result, but the genotype is not adequate
    # in these cases we change the genotype of the gt to be adequate with the classify function as follow:
    # (TP,TP), (TP,None) - should put the values of ultima in the gt
    df.loc[(df["call"] == "TP") & ((df["base"] == "TP") | (df["base"].isna())), "gt_ground_truth"] = df[
        (df["call"] == "TP") & ((df["base"] == "TP") | (df["base"].isna()))
    ]["gt_ultima"]

    # (None, TP) (None,FN_CA) - remove these rows
    df.drop(
<<<<<<< HEAD
        df[
            (df["call"].isna()) & ((df["base"] == "TP") | (df["base"] == "FN_CA"))
            ].index,
=======
        df[(df["call"].isna()) & ((df["base"] == "TP") | (df["base"] == "FN_CA"))].index,
>>>>>>> 41ececa9
        inplace=True,
    )

    # (FP_CA,FN_CA), (FP_CA,None) - Fake a genotype from ultima such that one of the alleles is the same (and only one)
    df.loc[(df["call"] == "FP_CA") & ((df["base"] == "FN_CA") | (df["base"].isna())), "gt_ground_truth"] = df[
        (df["call"] == "FP_CA") & ((df["base"] == "FN_CA") | (df["base"].isna()))
    ]["gt_ultima"].apply(lambda x: ((x[0], x[0]) if (x[1] == 0) else ((x[1], x[1]) if (x[0] == 0) else (x[0], 0))))
    return df


def __map_variant_to_dict(variant: pysam.VariantRecord, concordance_format: str) -> defaultdict:
    call_sample_ind = 1 if concordance_format == "VCFEVAL" else 0
    gtr_sample_ind = 0 if concordance_format == "VCFEVAL" else 1

    return defaultdict(
        lambda: None,
        variant.info.items()
        + [
            ("GT_ULTIMA", variant.samples[call_sample_ind]["GT"]),
            ("GT_GROUND_TRUTH", variant.samples[gtr_sample_ind]["GT"]),
            ("QUAL", variant.qual),
            ("CHROM", variant.chrom),
            ("POS", variant.pos),
            ("REF", variant.ref),
            ("ALLELES", variant.alleles),
        ],
    )


def vcf2concordance(
<<<<<<< HEAD
        raw_calls_file: str,
        concordance_file: str,
        format: str = "GC",
        chromosome: str = None,
=======
    raw_calls_file: str,
    concordance_file: str,
    concordance_format: str = "GC",
    chromosome: str = None,
>>>>>>> 41ececa9
) -> pd.DataFrame:
    """Generates concordance dataframe

    Parameters
    ----------
    raw_calls_file: str
        File with GATK calls (.vcf.gz)
    concordance_file: str
        GenotypeConcordance/VCFEVAL output file (.vcf.gz)
    concordance_format: str
        Either 'GC' or 'VCFEVAL' - format for the concordance_file
    chromosome: str
        Fetch a specific chromosome (Default - all)
    Returns
    -------
    pd.DataFrame
    """

    if chromosome is None:
        concord_vcf = pysam.VariantFile(concordance_file)
    else:
        concord_vcf = pysam.VariantFile(concordance_file).fetch(chromosome)

    # adding the values that the VCFEval outputs and also the annotations used downstream:
    # tandem repeat annotations from VariantAnnotator (str, ru, rpa),
    # and in the future hmer indel etc.
    if concordance_format == "GC":
        concord_vcf_extend = [__map_variant_to_dict(variant, "GC") for variant in concord_vcf]

        columns = [
            "CHROM",
            "POS",
            "QUAL",
            "REF",
            "ALLELES",
            "GT_ULTIMA",
            "GT_GROUND_TRUTH",
            "STR",
            "RU",
            "RPA",
        ]
        column_names = [x.lower() for x in columns]
        concordance = pd.DataFrame([[x[y] for y in columns] for x in concord_vcf_extend], columns=column_names)
    elif concordance_format == "VCFEVAL":

        def call_filter(x):
            # Remove variants that were ignored (either outside of comparison intervals or
            # filtered out).
            return not (
<<<<<<< HEAD
                    (x["CALL"] in ["IGN", "OUT"] and x["BASE"] is None)
                    or (x["CALL"] in ["IGN", "OUT"] and x["BASE"] in ["IGN", "OUT"])
                    or (x["CALL"] is None and x["BASE"] in ["IGN", "OUT"])
=======
                (x["CALL"] in {"IGN", "OUT"} and x["BASE"] is None)
                or (x["CALL"] in {"IGN", "OUT"} and x["BASE"] in {"IGN", "OUT"})
                or (x["CALL"] is None and x["BASE"] in {"IGN", "OUT"})
>>>>>>> 41ececa9
            )

        concord_vcf_extend = filter(call_filter, (__map_variant_to_dict(variant, "VCFEVAL") for variant in concord_vcf))

        columns = [
            "CHROM",
            "POS",
            "QUAL",
            "REF",
            "ALLELES",
            "GT_ULTIMA",
            "GT_GROUND_TRUTH",
            "SYNC",
            "CALL",
            "BASE",
            "STR",
            "RU",
            "RPA",
        ]
        column_names = [x.lower() for x in columns]

        concordance = pd.DataFrame([[x[y] for y in columns] for x in concord_vcf_extend], columns=column_names)

    concordance_df = pd.DataFrame(concordance, columns=column_names)
    if concordance_format == "VCFEVAL":
        # make the gt_ground_truth compatible with GC
        concordance_df["gt_ground_truth"] = concordance_df["gt_ground_truth"].map(
            lambda x: (None, None) if x == (None,) else x
        )

    concordance_df["indel"] = concordance_df["alleles"].apply(lambda x: len({len(y) for y in x}) > 1)

    if concordance_format == "VCFEVAL":
        concordance_df = _fix_errors(concordance_df)

    def classify(x):
        if x["gt_ultima"] == (None, None) or x["gt_ultima"] == (None,):
            return "fn"

        if x["gt_ground_truth"] == (None, None) or x["gt_ground_truth"] == (None,):
            return "fp"

        # If both gt_ultima and gt_ground_truth are not none:
        set_gtr = set(x["gt_ground_truth"]) - set([0])
        set_ultima = set(x["gt_ultima"]) - set([0])

        if len(set_gtr & set_ultima) > 0:
            return "tp"

        if len(set_ultima - set_gtr) > 0:
            return "fp"

        # If it is not tp or fp, then return fn:
        return "fn"

    concordance_df["classify"] = concordance_df.apply(classify, axis=1, result_type="reduce")

    def classify_gt(x):
        n_ref_gtr = len([y for y in x["gt_ground_truth"] if y == 0])
        n_ref_ultima = len([y for y in x["gt_ultima"] if y == 0])

        if x["gt_ultima"] == (None, None) or x["gt_ultima"] == (None,):
            return "fn"
        if x["gt_ground_truth"] == (None, None) or x["gt_ground_truth"] == (None,):
            return "fp"
        if n_ref_gtr < n_ref_ultima:
            return "fn"
        if n_ref_gtr > n_ref_ultima:
            return "fp"
        if x["gt_ultima"] != x["gt_ground_truth"]:
            return "fp"
        # If not fn or fp due to the reasons above:
        return "tp"

    concordance_df["classify_gt"] = concordance_df.apply(classify_gt, axis=1, result_type="reduce")
    concordance_df.loc[
        (concordance_df["classify_gt"] == "tp") & (concordance_df["classify"] == "fp"),
        "classify_gt",
    ] = "fp"

    concordance_df.index = list(zip(concordance_df.chrom, concordance_df.pos))

    original = vcftools.get_vcf_df(raw_calls_file, chromosome=chromosome)

    if concordance_format != "VCFEVAL":
        original.drop("qual", axis=1, inplace=True)
    else:
        concordance_df.drop("qual", axis=1, inplace=True)

    drop_candidates = ["chrom", "pos", "alleles", "indel", "ref", "str", "ru", "rpa"]
    concordance = concordance_df.join(
        original.drop(
            [x for x in drop_candidates if x in original.columns and x in concordance_df.columns],
            axis=1,
        )
    )
    only_ref = concordance["alleles"].apply(len) == 1
    concordance = concordance[~only_ref]

    # Marking as false negative the variants that appear in concordance but not in the
    # original VCF (even if they do show some genotype)
    missing_variants = concordance.index.difference(original.index)
    logger.info("Identified %i variants missing in the input VCF", len(missing_variants))
    missing_variants_non_fn = concordance.loc[missing_variants].query("classify!='fn'").index
    logger.warning(
        "Identified %i variants missing in the input VCF and not marked false negatives",
        len(missing_variants_non_fn),
    )
    concordance.loc[missing_variants_non_fn, "classify"] = "fn"
    concordance.loc[missing_variants_non_fn, "classify_gt"] = "fn"
    return concordance


def bed_file_length(input_bed: str) -> int:
    """Calc the number of bases in a bed file

    Parameters
    ----------
    input_bed: str
        Input Bed file

    Return
    ------
    int
        number of bases in a bed file
    """

    df = pd.read_csv(input_bed, sep="\t", header=None)
    df = df.iloc[:, [0, 1, 2]]
    df.columns = ["chr", "pos_start", "pos_end"]
    return np.sum(df["pos_end"] - df["pos_start"] + 1)


def annotate_concordance(
<<<<<<< HEAD
        df: pd.DataFrame,
        fasta: str,
        bw_high_quality: Optional[List[str]] = None,
        bw_all_quality: Optional[List[str]] = None,
        annotate_intervals: List[str] = [],
        runfile: Optional[str] = None,
        flow_order: Optional[str] = DEFAULT_FLOW_ORDER,
        hmer_run_length_dist: tuple = (10, 10),
=======
    df: pd.DataFrame,
    fasta: str,
    bw_high_quality: list[str] | None = None,
    bw_all_quality: list[str] | None = None,
    annotate_intervals: list[str] = None,
    runfile: str | None = None,
    flow_order: str | None = DEFAULT_FLOW_ORDER,
    hmer_run_length_dist: tuple = (10, 10),
>>>>>>> 41ececa9
) -> pd.DataFrame:
    """Annotates concordance data with information about SNP/INDELs and motifs

    Parameters
    ----------
    df : pd.DataFrame
        Concordance dataframe
    fasta : str
        Indexed FASTA of the reference genome
    bw_high_quality : Optional[List[str]], optional
        Coverage bigWig file from high mapq reads  (Optional)
    bw_all_quality : Optional[List[str]], optional
        Coverage bigWig file from all mapq reads  (Optional)
    annotate_intervals : List[str], optional
        Interval files for annotation
    flow_order : Optional[str], optional
        Flow order
    runfile : Optional[str], optional
        bed file with positions of hmer runs (in order to mark homopolymer runs)
    hmer_run_length_dist: tuple
        tuple (min_hmer_run_length, max_distance) for marking variants near homopolymer runs
    Returns
    -------
    pd.DataFrame
        Annotated dataframe
    list
        list of the names of the annotations
    """

    if annotate_intervals is None:
        annotate_intervals = []

    logger.info("Marking SNP/INDEL")
    df = annotation.classify_indel(df)
    logger.info("Marking H-INDEL")
    df = annotation.is_hmer_indel(df, fasta)
    logger.info("Marking motifs")
    df = annotation.get_motif_around(df, 5, fasta)
    logger.info("Marking GC content")
    df = annotation.get_gc_content(df, 10, fasta)
    if bw_all_quality is not None and bw_high_quality is not None:
        logger.info("Calculating coverage")
        df = annotation.get_coverage(df, bw_high_quality, bw_all_quality)
    if runfile is not None:
        length, dist = hmer_run_length_dist
        logger.info("Marking homopolymer runs")
        df = annotation.close_to_hmer_run(df, runfile, min_hmer_run_length=length, max_distance=dist)
    annots = []
    if annotate_intervals is not None:
        for annotation_file in annotate_intervals:
            logger.info("Annotating intervals")
            df, annot = annotation.annotate_intervals(df, annotation_file)
            annots.append(annot)
    logger.debug("Filling filter column")  # debug since not interesting step
    df = annotation.fill_filter_column(df)

    logger.info("Filling filter column")
    if flow_order is not None:
        df = annotation.annotate_cycle_skip(df, flow_order=flow_order)
    return df, annots


def reinterpret_variants(
        concordance_df: pd.DataFrame,
        reference_fasta: str,
        ignore_low_quality_fps: bool = False,
) -> pd.DataFrame:
    """Reinterprets the variants by comparing the variant to the ground truth in flow space

    Parameters
    ----------
    concordance_df: pd.DataFrame
        Input dataframe
    reference_fasta: str
        Indexed FASTA
    ignore_low_quality_fps: bool
        Shoud the low quality false positives be ignored in reinterpretation (True for mutect, default False)

    Returns
    -------
    pd.DataFrame
        Reinterpreted dataframe

    See Also
    --------
    `flow_based_concordance.py`
    """
    logger.info("Variants reinterpret")
    concordance_df_result = pd.DataFrame()
    fasta = pyfaidx.Fasta(reference_fasta, build_index=False, rebuild=False)
    for contig in concordance_df["chrom"].unique():
        concordance_df_contig = concordance_df.loc[concordance_df["chrom"] == contig]
        input_dict = _get_locations_to_work_on(concordance_df_contig, ignore_low_quality_fps)
        concordance_df_contig = fbc.reinterpret_variants(concordance_df_contig, input_dict, fasta)
        concordance_df_result = pd.concat([concordance_df_result, concordance_df_contig])
    return concordance_df_result


<<<<<<< HEAD
def _get_locations_to_work_on(
        _df: pd.DataFrame, ignore_low_quality_fps: bool = False
) -> dict:
=======
def _get_locations_to_work_on(input_df: pd.DataFrame, ignore_low_quality_fps: bool = False) -> dict:
>>>>>>> 41ececa9
    """Dictionary of service locatoins

    Parameters
    ----------
    input_df: pd.DataFrame
        Input
    ignore_low_quality_fps: bool
        Should we ignore the low quality false positives

    """
    df = vcftools.FilterWrapper(input_df)
    fps = df.reset().get_fp().get_df()
<<<<<<< HEAD
    if (
            "tree_score" in fps.columns
            and fps["tree_score"].dtype == np.float64
            and ignore_low_quality_fps
    ):
=======
    if "tree_score" in fps.columns and fps["tree_score"].dtype == np.float64 and ignore_low_quality_fps:
>>>>>>> 41ececa9
        cutoff = fps.tree_score.quantile(0.80)
        fps = fps.query(f"tree_score > {cutoff}")
    fns = df.reset().get_df().query('classify=="fn"')
    tps = df.reset().get_tp().get_df()
    gtr = (
<<<<<<< HEAD
        df.reset()
            .get_df()
            .loc[
            df.get_df()["gt_ground_truth"].apply(
                lambda x: x != (None, None) and x != (None,)
            )
        ]
            .copy()
    )
    gtr.sort_values("pos", inplace=True)
    ugi = (
        df.reset()
            .get_df()
            .loc[
            df.get_df()["gt_ultima"].apply(lambda x: x != (None, None) and x != (None,))
        ]
            .copy()
    )
=======
        df.reset().get_df().loc[df.get_df()["gt_ground_truth"].apply(lambda x: x not in [(None, None), (None,)])].copy()
    )
    gtr.sort_values("pos", inplace=True)
    ugi = df.reset().get_df().loc[df.get_df()["gt_ultima"].apply(lambda x: x not in [(None, None), (None,)])].copy()
>>>>>>> 41ececa9
    ugi.sort_values("pos", inplace=True)

    pos_fps = np.array(fps.pos)
    pos_gtr = np.array(gtr.pos)
    pos_ugi = np.array(ugi.pos)
    pos_fns = np.array(fns.pos)

    result = {
        "fps": fps,
        "fns": fns,
        "tps": tps,
        "gtr": gtr,
        "ugi": ugi,
        "pos_fps": pos_fps,
        "pos_gtr": pos_gtr,
        "pos_ugi": pos_ugi,
        "pos_fns": pos_fns,
    }

    return result<|MERGE_RESOLUTION|>--- conflicted
+++ resolved
@@ -1,8 +1,5 @@
-<<<<<<< HEAD
-=======
 from __future__ import annotations
 
->>>>>>> 41ececa9
 import os.path
 import shutil
 from collections import defaultdict
@@ -15,7 +12,6 @@
 
 import ugvc.comparison.flow_based_concordance as fbc
 import ugvc.vcfbed.variant_annotation as annotation
-<<<<<<< HEAD
 import ugvc.vcfbed.vcftools as vcftools
 from ugvc import logger
 from ugvc.dna.format import DEFAULT_FLOW_ORDER
@@ -201,396 +197,6 @@
 
         if os.path.isdir(vcfeval_output_dir):
             shutil.rmtree(vcfeval_output_dir)
-=======
-from ugvc import logger
-from ugvc.dna.format import DEFAULT_FLOW_ORDER
-from ugvc.vcfbed import vcftools
-
-
-def combine_vcf(n_parts: int, input_prefix: str, output_fname: str):
-    """Combines VCF in parts from GATK and indices the result
-    Parameters
-    ----------
-    n_parts: int
-        Number of VCF parts (names will be 1-based)
-    input_prefix: str
-        Prefix of the VCF files (including directory) 1.vcf.gz ... will be added
-    output_fname: str
-        Name of the output VCF
-    """
-    input_files = [f"{input_prefix}.{x}.vcf" for x in range(1, n_parts + 1)] + [
-        f"{input_prefix}.{x}.vcf.gz" for x in range(1, n_parts + 1)
-    ]
-    input_files = [x for x in input_files if os.path.exists(x)]
-    cmd = ["bcftools", "concat", "-o", output_fname, "-O", "z"] + input_files
-    logger.info(" ".join(cmd))
-    subprocess.check_call(cmd)
-    index_vcf(output_fname)
-
-
-def index_vcf(vcf: str):
-    """Tabix index on VCF"""
-    cmd = ["bcftools", "index", "-tf", vcf]
-    logger.info(" ".join(cmd))
-    subprocess.check_call(cmd)
-
-
-def reheader_vcf(input_file: str, new_header: str, output_file: str):
-    """Run bcftools reheader and index
-
-    Parameters
-    ----------
-    input_file: str
-        Input file name
-    new_header: str
-        Name of the new header
-    output_file: str
-        Name of the output file
-
-    Returns
-    -------
-    None, generates `output_file`
-    """
-
-    cmd = ["bcftools", "reheader", "-h", new_header, input_file]
-    logger.info(" ".join(cmd))
-    with open(output_file, "wb") as out:
-        subprocess.check_call(cmd, stdout=out)
-    index_vcf(output_file)
-
-
-class IntervalFile:
-    def __init__(
-        self,
-        cmp_intervals: str | None = None,
-        ref: str | None = None,
-        ref_dict: str | None = None,
-    ):
-        # determine the file type and create the other temporary copy
-        if cmp_intervals is None:
-            self._is_none: bool = True
-            self._interval_list_file_name: str | None = None
-            self._bed_file_name: str | None = None
-
-        elif cmp_intervals.endswith(".interval_list"):
-            self._interval_list_file_name = cmp_intervals
-            # create the interval bed file
-            cmd = [
-                "picard",
-                "IntervalListToBed",
-                f"I={cmp_intervals}",
-                f"O={os.path.splitext(cmp_intervals)[0]}.bed",
-            ]
-            logger.info(" ".join(cmd))
-            subprocess.check_call(cmd)
-            self._bed_file_name = f"{os.path.splitext(cmp_intervals)[0]}.bed"
-            self._is_none = False
-
-        elif cmp_intervals.endswith(".bed"):
-            self._bed_file_name = cmp_intervals
-            # deduce ref_dict
-            if ref_dict is None:
-                ref_dict = f"{ref}.dict"
-            if not os.path.isfile(ref_dict):
-                logger.error("dict file does not exist: %s", ref_dict)
-
-            # create the interval list file
-            cmd = [
-                "picard",
-                "BedToIntervalList",
-                f"I={cmp_intervals}",
-                f"O={os.path.splitext(cmp_intervals)[0]}.interval_list",
-                f"SD={ref_dict}",
-            ]
-            logger.info(" ".join(cmd))
-            subprocess.check_call(cmd)
-            self._interval_list_file_name = f"{os.path.splitext(cmp_intervals)[0]}.interval_list"
-            self._is_none = False
-        else:
-            logger.error("the cmp_intervals should be of type interval list or bed")
-            self._is_none = True
-            self._interval_list_file_name = None
-            self._bed_file_name = None
-
-    def as_bed_file(self):
-        return self._bed_file_name
-
-    def as_interval_list_file(self):
-        return self._interval_list_file_name
-
-    def is_none(self):
-        return self._is_none
-
-
-def intersect_bed_files(input_bed1: str, input_bed2: str, bed_output: str) -> None:
-    """Intersects bed files
-
-    Parameters
-    ----------
-    input_bed1: str
-        Input Bed file
-    input_bed2: str
-        Input Bed file
-    bed_output: str
-        Output bed intersected file
-
-    Writes output_fn file
-    """
-    cmd = ["bedtools", "intersect", "-a", input_bed1, "-b", input_bed2]
-    logger.info(" ".join(cmd))
-    with open(bed_output, "w", encoding="ascii") as bed_file:
-        subprocess.call(cmd, stdout=bed_file)
-
-
-def bed_file_length(input_bed: str) -> int:
-    """Calc the number of bases in a bed file
-
-    Parameters
-    ----------
-    input_bed: str
-        Input Bed file
-
-    Return
-    ------
-    int
-        number of bases in a bed file
-    """
-
-    df = pd.read_csv(input_bed, sep="\t", header=None)
-    df = df.iloc[:, [0, 1, 2]]
-    df.columns = ["chr", "pos_start", "pos_end"]
-    return np.sum(df["pos_end"] - df["pos_start"] + 1)
-
-
-def intersect_with_intervals(input_fn: str, intervals_fn: str, output_fn: str) -> None:
-    """Intersects VCF with intervalList
-
-    Parameters
-    ----------
-    input_fn: str
-        Input file
-    intervals_fn: str
-        Interval_list file
-    output_fn: str
-        Output file
-
-    Writes output_fn file
-    """
-    cmd = [
-        "gatk",
-        "SelectVariants",
-        "-V",
-        input_fn,
-        "-L",
-        intervals_fn,
-        "-O",
-        output_fn,
-    ]
-    logger.info(" ".join(cmd))
-    subprocess.check_call(cmd)
-
-
-def run_genotype_concordance(
-    input_file: str,
-    truth_file: str,
-    output_prefix: str,
-    comparison_intervals: str | None = None,
-    input_sample: str = "NA12878",
-    truth_sample="HG001",
-    ignore_filter: bool = False,
-):
-    """Run GenotypeConcordance, correct the bug and reindex
-
-    Parameters
-    ----------
-    input_file: str
-        Our variant calls
-    truth_file: str
-        GIAB (or other source truth file)
-    output_prefix: str
-        Output prefix
-    comparison_intervals: Optional[str]
-        Picard intervals file to make the comparisons on. Default (None - all genome)
-    input_sample: str
-        Name of the sample in our input_file
-    truth_sample: str
-        Name of the sample in the truth file
-    ignore_filter: bool
-        Ignore status of the variant filter
-    """
-
-    cmd = [
-        "picard",
-        "GenotypeConcordance",
-        "CALL_VCF={}".format(input_file),
-        "CALL_SAMPLE={}".format(input_sample),
-        "O={}".format(output_prefix),
-        "TRUTH_VCF={}".format(truth_file),
-        "TRUTH_SAMPLE={}".format(truth_sample),
-        "OUTPUT_VCF=true",
-        "IGNORE_FILTER_STATUS={}".format(ignore_filter),
-    ]
-    if comparison_intervals is not None:
-        cmd += ["INTERVALS={}".format(comparison_intervals)]
-    logger.info(" ".join(cmd))
-    subprocess.check_call(cmd)
-    fix_vcf_format(f"{output_prefix}.genotype_concordance")
-
-
-def run_vcfeval_concordance(
-    input_file: str,
-    truth_file: str,
-    output_prefix: str,
-    ref_genome: str,
-    comparison_intervals: str | None = None,
-    input_sample: str = "NA12878",
-    truth_sample="HG001",
-    ignore_filter: bool = False,
-):
-    """Run vcfevalConcordance
-
-    Parameters
-    ----------
-    input_file: str
-        Our variant calls
-    truth_file: str
-        GIAB (or other source truth file)
-    output_prefix: str
-        Output prefix
-    ref_genome: str
-        Fasta reference file
-    comparison_intervals: Optional[str]
-        Picard intervals file to make the comparisons on. Default: None = all genome
-    input_sample: str
-        Name of the sample in our input_file
-    truth_sample: str
-        Name of the sample in the truth file
-    ignore_filter: bool
-        Ignore status of the variant filter
-    """
-
-    output_dir = os.path.dirname(output_prefix)
-    sdf_path = ref_genome + ".sdf"
-    vcfeval_output_dir = os.path.join(output_dir, os.path.basename(output_prefix) + ".vcfeval_output")
-
-    if os.path.isdir(vcfeval_output_dir):
-        shutil.rmtree(vcfeval_output_dir)
-
-    # filter the vcf to be only in the comparison_intervals.
-    filtered_truth_file = os.path.join(output_dir, ".".join((os.path.basename(truth_file), "filtered", "vcf.gz")))
-    if comparison_intervals is not None:
-        intersect_with_intervals(truth_file, comparison_intervals, filtered_truth_file)
-    else:
-        shutil.copy(truth_file, filtered_truth_file)
-        index_vcf(filtered_truth_file)
-
-    # vcfeval calculation
-    cmd = [
-        "rtg",
-        "vcfeval",
-        "-b",
-        filtered_truth_file,
-        "--calls",
-        input_file,
-        "-o",
-        vcfeval_output_dir,
-        "-t",
-        sdf_path,
-        "-m",
-        "combine",
-        "--sample",
-        f"{truth_sample},{input_sample}",
-        "--decompose",
-    ]
-    if ignore_filter:
-        cmd += ["--all-records"]
-    logger.info(" ".join(cmd))
-    subprocess.check_call(cmd)
-    # fix the vcf file format
-    fix_vcf_format(os.path.join(vcfeval_output_dir, "output"))
-
-    # make the vcfeval output file without weird variants
-    cmd = [
-        "bcftools",
-        "norm",
-        "-f",
-        ref_genome,
-        "-m+any",
-        "-o",
-        os.path.join(vcfeval_output_dir, "output.norm.vcf.gz"),
-        "-O",
-        "z",
-        os.path.join(vcfeval_output_dir, "output.vcf.gz"),
-    ]
-    logger.info(" ".join(cmd))
-    subprocess.check_call(cmd)
-
-    # move the file to be compatible with the output file of the genotype
-    # concordance
-    cmd = [
-        "mv",
-        os.path.join(vcfeval_output_dir, "output.norm.vcf.gz"),
-        output_prefix + ".vcfeval_concordance.vcf.gz",
-    ]
-    subprocess.check_call(cmd)
-
-    # generate index file for the vcf.gz file
-    index_vcf(output_prefix + ".vcfeval_concordance.vcf.gz")
-
-
-def fix_vcf_format(output_prefix):
-    cmd = ["gunzip", "-f", f"{output_prefix}.vcf.gz"]
-    logger.info(" ".join(cmd))
-    subprocess.check_call(cmd)
-    with open(f"{output_prefix}.vcf", encoding="ascii") as input_file_handle:
-        with open(f"{output_prefix}.tmp", "w", encoding="ascii") as output_file_handle:
-            for line in input_file_handle:
-                if line.startswith("##FORMAT=<ID=PS"):
-                    output_file_handle.write(line.replace("Type=Integer", "Type=String"))
-                else:
-                    output_file_handle.write(line)
-    cmd = ["mv", output_file_handle.name, input_file_handle.name]
-    logger.info(" ".join(cmd))
-    subprocess.check_call(cmd)
-    cmd = ["bgzip", input_file_handle.name]
-    logger.info(" ".join(cmd))
-    subprocess.check_call(cmd)
-    index_vcf(f"{input_file_handle.name}.gz")
-
-
-def annotate_tandem_repeats(input_file: str, reference_fasta: str) -> None:
-    """Runs VariantAnnotator on the input file to add tandem repeat annotations (maybe others)
-
-    Parameters
-    ----------
-    input_file: str
-        vcf.gz file
-    reference_fasta: str
-        Reference file (should have .dict file nearby)
-
-    Creates a copy of the input_file with .annotated.vcf.gz and the index
-    """
-
-    output_file = input_file.replace("vcf.gz", "annotated.vcf.gz")
-    cmd = [
-        "gatk",
-        "VariantAnnotator",
-        "-V",
-        input_file,
-        "-O",
-        output_file,
-        "-R",
-        reference_fasta,
-        "-A",
-        "TandemRepeat",
-    ]
-    logger.info(" ".join(cmd))
-    subprocess.check_call(cmd)
-
-
-def filter_bad_areas(input_file_calls: str, highconf_regions: str, runs_regions: str | None):
-    """Looks at concordance only around high confidence areas and not around runs
->>>>>>> 41ececa9
 
         # filter the vcf to be only in the comparison_intervals.
         filtered_truth_file = os.path.join(
@@ -697,13 +303,7 @@
     # remove genotypes of variants that were filtered out and thus are false negatives
     # (VCFEVAL outputs UG genotype for ignored genotypes too and they are classified downstream
     # as true positives if we do not make this modification)
-<<<<<<< HEAD
-    fix_tp_fn_loc = (df["call"] == "IGN") & (
-            (df["base"] == "FN") | (df["base"] == "FN_CA")
-    )
-=======
     fix_tp_fn_loc = (df["call"] == "IGN") & ((df["base"] == "FN") | (df["base"] == "FN_CA"))
->>>>>>> 41ececa9
     replace = df.loc[fix_tp_fn_loc, "gt_ultima"].apply(lambda x: (None,))
     df.loc[replace.index, "gt_ultima"] = replace
 
@@ -716,13 +316,7 @@
 
     # (None, TP) (None,FN_CA) - remove these rows
     df.drop(
-<<<<<<< HEAD
-        df[
-            (df["call"].isna()) & ((df["base"] == "TP") | (df["base"] == "FN_CA"))
-            ].index,
-=======
         df[(df["call"].isna()) & ((df["base"] == "TP") | (df["base"] == "FN_CA"))].index,
->>>>>>> 41ececa9
         inplace=True,
     )
 
@@ -753,17 +347,10 @@
 
 
 def vcf2concordance(
-<<<<<<< HEAD
-        raw_calls_file: str,
-        concordance_file: str,
-        format: str = "GC",
-        chromosome: str = None,
-=======
     raw_calls_file: str,
     concordance_file: str,
     concordance_format: str = "GC",
     chromosome: str = None,
->>>>>>> 41ececa9
 ) -> pd.DataFrame:
     """Generates concordance dataframe
 
@@ -813,15 +400,9 @@
             # Remove variants that were ignored (either outside of comparison intervals or
             # filtered out).
             return not (
-<<<<<<< HEAD
-                    (x["CALL"] in ["IGN", "OUT"] and x["BASE"] is None)
-                    or (x["CALL"] in ["IGN", "OUT"] and x["BASE"] in ["IGN", "OUT"])
-                    or (x["CALL"] is None and x["BASE"] in ["IGN", "OUT"])
-=======
                 (x["CALL"] in {"IGN", "OUT"} and x["BASE"] is None)
                 or (x["CALL"] in {"IGN", "OUT"} and x["BASE"] in {"IGN", "OUT"})
                 or (x["CALL"] is None and x["BASE"] in {"IGN", "OUT"})
->>>>>>> 41ececa9
             )
 
         concord_vcf_extend = filter(call_filter, (__map_variant_to_dict(variant, "VCFEVAL") for variant in concord_vcf))
@@ -956,16 +537,6 @@
 
 
 def annotate_concordance(
-<<<<<<< HEAD
-        df: pd.DataFrame,
-        fasta: str,
-        bw_high_quality: Optional[List[str]] = None,
-        bw_all_quality: Optional[List[str]] = None,
-        annotate_intervals: List[str] = [],
-        runfile: Optional[str] = None,
-        flow_order: Optional[str] = DEFAULT_FLOW_ORDER,
-        hmer_run_length_dist: tuple = (10, 10),
-=======
     df: pd.DataFrame,
     fasta: str,
     bw_high_quality: list[str] | None = None,
@@ -974,7 +545,6 @@
     runfile: str | None = None,
     flow_order: str | None = DEFAULT_FLOW_ORDER,
     hmer_run_length_dist: tuple = (10, 10),
->>>>>>> 41ececa9
 ) -> pd.DataFrame:
     """Annotates concordance data with information about SNP/INDELs and motifs
 
@@ -1073,13 +643,7 @@
     return concordance_df_result
 
 
-<<<<<<< HEAD
-def _get_locations_to_work_on(
-        _df: pd.DataFrame, ignore_low_quality_fps: bool = False
-) -> dict:
-=======
 def _get_locations_to_work_on(input_df: pd.DataFrame, ignore_low_quality_fps: bool = False) -> dict:
->>>>>>> 41ececa9
     """Dictionary of service locatoins
 
     Parameters
@@ -1092,45 +656,16 @@
     """
     df = vcftools.FilterWrapper(input_df)
     fps = df.reset().get_fp().get_df()
-<<<<<<< HEAD
-    if (
-            "tree_score" in fps.columns
-            and fps["tree_score"].dtype == np.float64
-            and ignore_low_quality_fps
-    ):
-=======
     if "tree_score" in fps.columns and fps["tree_score"].dtype == np.float64 and ignore_low_quality_fps:
->>>>>>> 41ececa9
         cutoff = fps.tree_score.quantile(0.80)
         fps = fps.query(f"tree_score > {cutoff}")
     fns = df.reset().get_df().query('classify=="fn"')
     tps = df.reset().get_tp().get_df()
     gtr = (
-<<<<<<< HEAD
-        df.reset()
-            .get_df()
-            .loc[
-            df.get_df()["gt_ground_truth"].apply(
-                lambda x: x != (None, None) and x != (None,)
-            )
-        ]
-            .copy()
-    )
-    gtr.sort_values("pos", inplace=True)
-    ugi = (
-        df.reset()
-            .get_df()
-            .loc[
-            df.get_df()["gt_ultima"].apply(lambda x: x != (None, None) and x != (None,))
-        ]
-            .copy()
-    )
-=======
         df.reset().get_df().loc[df.get_df()["gt_ground_truth"].apply(lambda x: x not in [(None, None), (None,)])].copy()
     )
     gtr.sort_values("pos", inplace=True)
     ugi = df.reset().get_df().loc[df.get_df()["gt_ultima"].apply(lambda x: x not in [(None, None), (None,)])].copy()
->>>>>>> 41ececa9
     ugi.sort_values("pos", inplace=True)
 
     pos_fps = np.array(fps.pos)
